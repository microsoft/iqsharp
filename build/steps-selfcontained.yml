##
# Pack IQ# self-contained executable.
##

steps:

##
# Pre-reqs
##
- task: DownloadBuildArtifacts@0
  inputs:
    artifactName: iqsharp
    downloadPath: '$(System.DefaultWorkingDirectory)/artifact'

- pwsh: |
    Move-Item "$Env:SYSTEM_DEFAULTWORKINGDIRECTORY/artifact/iqsharp/drops" "$Env:SYSTEM_DEFAULTWORKINGDIRECTORY/drops"
  displayName: "Copy build artifacts to IQ# working directory"

- task: UseDotNet@2
<<<<<<< HEAD
  displayName: 'Use .NET Core SDK 6.0.201'
  inputs:
    packageType: sdk
    version: '6.0.201'
=======
  displayName: 'Use .NET Core SDK 6.0.100'
  inputs:
    packageType: sdk
    version: '6.0.x'
>>>>>>> ffdb2d93

##
# Pack
##
- pwsh: ./pack-selfcontained.ps1
  displayName: "Packing IQ# self-contained executable"
  workingDirectory: '$(System.DefaultWorkingDirectory)/build'

##
# Publish tests results and build artifacts.
##
- task: PublishBuildArtifacts@1
  displayName: 'Publish Artifact: iqsharp'
  condition: succeededOrFailed()
  inputs:
    PathtoPublish: '$(Build.ArtifactStagingDirectory)'
    artifactName: iqsharp<|MERGE_RESOLUTION|>--- conflicted
+++ resolved
@@ -17,17 +17,10 @@
   displayName: "Copy build artifacts to IQ# working directory"
 
 - task: UseDotNet@2
-<<<<<<< HEAD
-  displayName: 'Use .NET Core SDK 6.0.201'
-  inputs:
-    packageType: sdk
-    version: '6.0.201'
-=======
   displayName: 'Use .NET Core SDK 6.0.100'
   inputs:
     packageType: sdk
     version: '6.0.x'
->>>>>>> ffdb2d93
 
 ##
 # Pack
