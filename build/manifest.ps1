# Copyright (c) Microsoft Corporation. All rights reserved.
# Licensed under the MIT License.

#!/usr/bin/env pwsh
#Requires -PSEdition Core

& "$PSScriptRoot/set-env.ps1"

@{
    Packages = @(
        "Microsoft.Quantum.IQSharp.Core",
        "Microsoft.Quantum.IQSharp.Jupyter",
        "Microsoft.Quantum.IQSharp"
    );
    Assemblies = @(
<<<<<<< HEAD
        ".\src\tool\bin\$Env:BUILD_CONFIGURATION\netcoreapp3.1\Microsoft.Quantum.IQSharp.dll",
        ".\src\tool\bin\$Env:BUILD_CONFIGURATION\netcoreapp3.1\Microsoft.Quantum.IQSharp.AzureClient.dll",
        ".\src\tool\bin\$Env:BUILD_CONFIGURATION\netcoreapp3.1\Microsoft.Quantum.IQSharp.Core.dll",
        ".\src\tool\bin\$Env:BUILD_CONFIGURATION\netcoreapp3.1\Microsoft.Quantum.IQSharp.Jupyter.dll",
        ".\src\tool\bin\$Env:BUILD_CONFIGURATION\netcoreapp3.1\Microsoft.Quantum.IQSharp.Kernel.dll",
        ".\src\tool\bin\$Env:BUILD_CONFIGURATION\netcoreapp3.1\Microsoft.Quantum.IQSharp.Web.dll"
=======
        ".\src\Tool\bin\$Env:BUILD_CONFIGURATION\netcoreapp3.1\Microsoft.Quantum.IQSharp.dll",
        ".\src\Tool\bin\$Env:BUILD_CONFIGURATION\netcoreapp3.1\Microsoft.Quantum.IQSharp.AzureClient.dll",
        ".\src\Tool\bin\$Env:BUILD_CONFIGURATION\netcoreapp3.1\Microsoft.Quantum.IQSharp.Core.dll",
        ".\src\Tool\bin\$Env:BUILD_CONFIGURATION\netcoreapp3.1\Microsoft.Quantum.IQSharp.Jupyter.dll",
        ".\src\Tool\bin\$Env:BUILD_CONFIGURATION\netcoreapp3.1\Microsoft.Quantum.IQSharp.Kernel.dll",
        ".\src\Tool\bin\$Env:BUILD_CONFIGURATION\netcoreapp3.1\Microsoft.Quantum.IQSharp.Web.dll"
>>>>>>> e6e582d6
    ) | ForEach-Object { Get-Item (Join-Path $PSScriptRoot ".." $_) };
} | Write-Output;<|MERGE_RESOLUTION|>--- conflicted
+++ resolved
@@ -13,20 +13,11 @@
         "Microsoft.Quantum.IQSharp"
     );
     Assemblies = @(
-<<<<<<< HEAD
-        ".\src\tool\bin\$Env:BUILD_CONFIGURATION\netcoreapp3.1\Microsoft.Quantum.IQSharp.dll",
-        ".\src\tool\bin\$Env:BUILD_CONFIGURATION\netcoreapp3.1\Microsoft.Quantum.IQSharp.AzureClient.dll",
-        ".\src\tool\bin\$Env:BUILD_CONFIGURATION\netcoreapp3.1\Microsoft.Quantum.IQSharp.Core.dll",
-        ".\src\tool\bin\$Env:BUILD_CONFIGURATION\netcoreapp3.1\Microsoft.Quantum.IQSharp.Jupyter.dll",
-        ".\src\tool\bin\$Env:BUILD_CONFIGURATION\netcoreapp3.1\Microsoft.Quantum.IQSharp.Kernel.dll",
-        ".\src\tool\bin\$Env:BUILD_CONFIGURATION\netcoreapp3.1\Microsoft.Quantum.IQSharp.Web.dll"
-=======
         ".\src\Tool\bin\$Env:BUILD_CONFIGURATION\netcoreapp3.1\Microsoft.Quantum.IQSharp.dll",
         ".\src\Tool\bin\$Env:BUILD_CONFIGURATION\netcoreapp3.1\Microsoft.Quantum.IQSharp.AzureClient.dll",
         ".\src\Tool\bin\$Env:BUILD_CONFIGURATION\netcoreapp3.1\Microsoft.Quantum.IQSharp.Core.dll",
         ".\src\Tool\bin\$Env:BUILD_CONFIGURATION\netcoreapp3.1\Microsoft.Quantum.IQSharp.Jupyter.dll",
         ".\src\Tool\bin\$Env:BUILD_CONFIGURATION\netcoreapp3.1\Microsoft.Quantum.IQSharp.Kernel.dll",
         ".\src\Tool\bin\$Env:BUILD_CONFIGURATION\netcoreapp3.1\Microsoft.Quantum.IQSharp.Web.dll"
->>>>>>> e6e582d6
     ) | ForEach-Object { Get-Item (Join-Path $PSScriptRoot ".." $_) };
 } | Write-Output;