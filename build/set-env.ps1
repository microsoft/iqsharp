--- conflicted
+++ resolved
@@ -10,10 +10,6 @@
 If ($Env:BUILD_VERBOSITY -eq $null) { $Env:BUILD_VERBOSITY = "m"}
 If ($Env:ASSEMBLY_VERSION -eq $null) { $Env:ASSEMBLY_VERSION = "$Env:BUILD_BUILDNUMBER"}
 If ($Env:NUGET_VERSION -eq $null) { $Env:NUGET_VERSION = "$Env:ASSEMBLY_VERSION-alpha"}
-<<<<<<< HEAD
-If ($Env:NUGET_OUTDIR -eq $null) { $Env:NUGET_OUTDIR =  [IO.Path]::GetFullPath((Join-Path $PSScriptRoot "..\drop\nugets")) }
-=======
 If ($Env:NUGET_OUTDIR -eq $null) { $Env:NUGET_OUTDIR =  [IO.Path]::GetFullPath((Join-Path $PSScriptRoot "..\drop\nugets")) }
 if ($Env:PYTHON_VERSION -eq $null) { $Env:PYTHON_VERSION = "${Env:ASSEMBLY_VERSION}a1" }
-if ($Env:DOCKER_PREFIX -eq $null) { $Env:DOCKER_PREFIX = "" }
->>>>>>> 3733640e
+if ($Env:DOCKER_PREFIX -eq $null) { $Env:DOCKER_PREFIX = "" }