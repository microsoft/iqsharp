--- conflicted
+++ resolved
@@ -4,13 +4,13 @@
 $ErrorActionPreference = 'Stop'
 
 & "$PSScriptRoot/set-env.ps1"
-<<<<<<< HEAD
 $all_ok = $True
-=======
->>>>>>> 3733640e
 
 function Pack-Nuget() {
-    Param($project)
+    param(
+        [string]$project
+    );
+
     dotnet pack (Join-Path $PSScriptRoot $project) `
         --no-build `
         -c $Env:BUILD_CONFIGURATION `
@@ -22,27 +22,20 @@
     return ($LastExitCode -eq 0)
 }
 
-<<<<<<< HEAD
-Write-Host "##[info]Packing IQ# library..."
-$all_ok = (Pack-Nuget '../src/Core/Core.csproj') -and $all_ok
-
-Write-Host "##[info]Packing IQ# tool..."
-$all_ok = (Pack-Nuget '../src/Tool/Tool.csproj') -and $all_ok
-
-
-if (-not $all_ok) {
-    throw "At least one package failed to build. Check the logs."
-}
-=======
 function Pack-Wheel() {
     param(
         [string] $Path
     );
 
+    $result = 0
+
     Push-Location (Join-Path $PSScriptRoot $Path)
         python setup.py bdist_wheel
+        $result = $LastExitCode
         Copy-Item "dist/*-${Env:PYTHON_VERSION}-*.whl" $Env:NUGET_OUTDIR
     Pop-Location
+
+    return ($result -eq 0)
 }
 
 function Pack-Image() {
@@ -61,18 +54,23 @@
         --build-arg IQSHARP_VERSION=$Env:NUGET_VERSION `
         <# Finally, we tag the image with the current build number. #> `
         -t "${Env:DOCKER_PREFIX}${RepoName}:${Env:BUILD_BUILDNUMBER}"
+
+    return ($LastExitCode -eq 0)
 }
 
-Write-Host "##[info]Pack IQ# library:"
-Pack-One '../src/Core/Core.csproj' 
+Write-Host "##[info]Packing IQ# library..."
+$all_ok = (Pack-Nuget '../src/Core/Core.csproj') -and $all_ok
 
-Write-Host "##[info]Pack IQ# tool:"
-Pack-One '../src/Tool/Tool.csproj'
+Write-Host "##[info]Packing IQ# tool..."
+$all_ok = (Pack-Nuget '../src/Tool/Tool.csproj') -and $all_ok
 
 Write-Host "##[info]Pack Python wheel:"
 python --version
-Pack-Wheel '../src/Python/'
+$all_ok = (Pack-Wheel '../src/Python/') -and $all_ok
 
 Write-Host "##[info]Packing Docker image:"
-Pack-Image -RepoName "iqsharp-base" -Dockerfile '../images/iqsharp-base/Dockerfile'
->>>>>>> 3733640e
+$all_ok = (Pack-Image -RepoName "iqsharp-base" -Dockerfile '../images/iqsharp-base/Dockerfile') -and $all_ok
+
+if (-not $all_ok) {
+    throw "At least one package failed to build. Check the logs."
+}