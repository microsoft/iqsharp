# The same image used by mybinder.org
FROM python:3.7-slim-buster

# install the notebook package
RUN pip install --no-cache --upgrade pip && \
    pip install --no-cache notebook

# Install APT prerequisites.
RUN apt-get update && \
    apt-get -y upgrade \
                       # Make sure SSL packages are up to date.
                       libsasl2-2 && \
    apt-get -y install \
                       # Dependencies for the .NET Core SDK.
                       wget \
                       pgp \
                       vim \
                       apt-transport-https \
                       # Dependencies for the Quantum Development Kit.
                       # Note that we install them here to minimize the number
                       # of layers.
                       libgomp1 \
                       # Not strictly needed, but Git is useful for several
                       # interactive scenarios, so we finish by adding it as
                       # well. Thankfully, Git is a small dependency (~3 MiB)
                       # given what we have already installed.
                       git && \
    # Upgrade optional dependencies brought in by the previous step.
    apt-get -y upgrade libidn2-0 && \
    # We clean the apt cache at the end of each apt command so that the caches
    # don't get stored in each layer.
    apt-get clean && rm -rf /var/lib/apt/lists/

# Trim down the size of the container by disabling the offline package
# cache. See also: https://github.com/dotnet/dotnet-docker/issues/237
ENV NUGET_XMLDOC_MODE=skip \
    DOTNET_SKIP_FIRST_TIME_EXPERIENCE=true

# Now that we have all the dependencies in place, we install the .NET Core SDK itself.
RUN wget -qO- https://packages.microsoft.com/keys/microsoft.asc | gpg --dearmor > microsoft.asc.gpg && \
    mv microsoft.asc.gpg /etc/apt/trusted.gpg.d/ && \
    wget -q https://packages.microsoft.com/config/debian/9/prod.list && \
    mv prod.list /etc/apt/sources.list.d/microsoft-prod.list && \
    chown root:root /etc/apt/trusted.gpg.d/microsoft.asc.gpg && \
    chown root:root /etc/apt/sources.list.d/microsoft-prod.list && \
    apt-get -y update && \
    apt-get -y install dotnet-sdk-3.1 && \
    apt-get clean && rm -rf /var/lib/apt/lists/

# Install prerequisites needed for integration with Live Share and VS Online.
# TODO: Consider splitting this out into a new "extended" IQ# image.
RUN wget -O /tmp/vsls-reqs https://aka.ms/vsls-linux-prereq-script && \
    chmod +x /tmp/vsls-reqs && /tmp/vsls-reqs && \
    rm /tmp/vsls-reqs && \
    apt-get clean && rm -rf /var/lib/apt/lists/

# create user with a home directory
# Required for mybinder.org
ARG NB_USER=jovyan
ARG NB_UID=1000
ENV USER=${NB_USER} \
    UID=${NB_UID} \
    HOME=/home/${NB_USER} \
    IQSHARP_HOSTING_ENV=iqsharp-base \
    # Some ways of invoking this image will look at the $SHELL environment
    # variable instead of chsh, so we set the new user's shell here as well.
    SHELL=/bin/bash

RUN adduser --disabled-password \
    --gecos "Default user" \
    --uid ${UID} \
    ${USER} && \
    # Set the new user's shell to be bash when logging in interactively.
    chsh -s /bin/bash ${USER}
WORKDIR ${HOME}

# Provide local copies of all relevant packages.
ENV LOCAL_PACKAGES=${HOME}/.packages
ARG EXTRA_NUGET_SOURCES=
# Add the local NuGet packages folder as a source.
RUN mkdir -p ${HOME}/.nuget/NuGet && \
    echo "<?xml version=\"1.0\" encoding=\"utf-8\"?>\n\
          <configuration>\n\
              <packageSources>\n\
                  <add key=\"nuget\" value=\"https://api.nuget.org/v3/index.json\" />\n\
                  <add key=\"context\" value=\"${LOCAL_PACKAGES}/nugets\" />\n\
                  ${EXTRA_NUGET_SOURCES}\n\
              </packageSources>\n\
          </configuration>\n\
    " > ${HOME}/.nuget/NuGet/NuGet.Config && \
    echo "Using NuGet.Config:" && \
    cat ${HOME}/.nuget/NuGet/NuGet.Config
# Add Python and NuGet packages from the build context
ADD nugets/*.nupkg ${LOCAL_PACKAGES}/nugets/
ADD wheels/*.whl ${LOCAL_PACKAGES}/wheels/
# Give the notebook user ownership over the packages and config copied from
# the context.
RUN chown ${USER} -R ${LOCAL_PACKAGES}/ && \
    chown ${USER} -R ${LOCAL_PACKAGES}/ ${HOME}/.nuget

# Install all wheels from the build context.
RUN pip install $(ls ${LOCAL_PACKAGES}/wheels/*.whl)

# Switch to the notebook user to finish the installation.
USER ${USER}
# Make sure that .NET Core is on the notebook users' path.
ENV PATH=$PATH:${HOME}/dotnet:${HOME}/.dotnet/tools \
    DOTNET_ROOT=${HOME}/dotnet
# Install IQ# and the project templates, using the NuGet packages from the
# build context.
ARG IQSHARP_VERSION
<<<<<<< HEAD
RUN dotnet new -i "Microsoft.Quantum.ProjectTemplates::0.12.20082513" && \
=======
RUN dotnet new -i "Microsoft.Quantum.ProjectTemplates::0.12.20082515-beta" && \
>>>>>>> 1322b5b5
    dotnet tool install \
           --global \
           Microsoft.Quantum.IQSharp \
           --version ${IQSHARP_VERSION}
RUN dotnet iqsharp install --user --path-to-tool="$(which dotnet-iqsharp)"
# Ensure that the necessary NuGet packages are cached.
ARG EXTRA_NUGET_PACKAGES=
RUN echo "Adding standard packages..." && \
    python -c "import qsharp;" && \
    echo "Adding extra packages: ${EXTRA_NUGET_PACKAGES}..." && \
    for p in ${EXTRA_NUGET_PACKAGES}; do \
        python -c "import qsharp; qsharp.packages.add('$p')" && \
        echo "Added package: $p"; \
    done<|MERGE_RESOLUTION|>--- conflicted
+++ resolved
@@ -109,11 +109,7 @@
 # Install IQ# and the project templates, using the NuGet packages from the
 # build context.
 ARG IQSHARP_VERSION
-<<<<<<< HEAD
-RUN dotnet new -i "Microsoft.Quantum.ProjectTemplates::0.12.20082513" && \
-=======
 RUN dotnet new -i "Microsoft.Quantum.ProjectTemplates::0.12.20082515-beta" && \
->>>>>>> 1322b5b5
     dotnet tool install \
            --global \
            Microsoft.Quantum.IQSharp \
