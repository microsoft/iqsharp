# The same image used by mybinder.org
FROM python:3.7-slim-buster

# install the notebook package
# force pyzmq==19.0.2 due to incompatibility of IQ# with pyzmq>=20.0.0
RUN pip install --no-cache --upgrade pip && \
    pip install --no-cache notebook pyzmq==19.0.2

# Install APT prerequisites.
RUN apt-get update && \
    apt-get -y upgrade \
                       # Make sure SSL packages are up to date.
                       libsasl2-2 && \
    apt-get -y install \
                       # Dependencies for the .NET Core SDK.
                       wget \
                       pgp \
                       vim \
                       apt-transport-https \
                       # Dependencies for the Quantum Development Kit.
                       # Note that we install them here to minimize the number
                       # of layers.
                       libgomp1 \
                       # Dependency for QIR
                       libc6 \
                       # Not strictly needed, but Git is useful for several
                       # interactive scenarios, so we finish by adding it as
                       # well. Thankfully, Git is a small dependency (~3 MiB)
                       # given what we have already installed.
                       git \
                       # Used to retrieve node version information.
                       curl && \
    # Upgrade optional dependencies brought in by the previous step.
    apt-get -y upgrade libidn2-0 && \
    # We clean the apt cache at the end of each apt command so that the caches
    # don't get stored in each layer.
    apt-get clean && rm -rf /var/lib/apt/lists/

# Trim down the size of the container by disabling the offline package
# cache. See also: https://github.com/dotnet/dotnet-docker/issues/237
ENV NUGET_XMLDOC_MODE=skip \
    DOTNET_SKIP_FIRST_TIME_EXPERIENCE=true

# Now that we have all the dependencies in place, we install the .NET Core SDK itself.
RUN wget -qO- https://packages.microsoft.com/keys/microsoft.asc | gpg --dearmor > microsoft.asc.gpg && \
    mv microsoft.asc.gpg /etc/apt/trusted.gpg.d/ && \
    wget -q https://packages.microsoft.com/config/debian/9/prod.list && \
    mv prod.list /etc/apt/sources.list.d/microsoft-prod.list && \
    chown root:root /etc/apt/trusted.gpg.d/microsoft.asc.gpg && \
    chown root:root /etc/apt/sources.list.d/microsoft-prod.list && \
    apt-get -y update && \
    apt-get -y install dotnet-sdk-3.1 && \
    apt-get clean && rm -rf /var/lib/apt/lists/

# Install prerequisites needed for integration with Live Share and VS Online.
# TODO: Consider splitting this out into a new "extended" IQ# image.
RUN wget -O /tmp/vsls-reqs https://aka.ms/vsls-linux-prereq-script && \
    chmod +x /tmp/vsls-reqs && /tmp/vsls-reqs && \
    rm /tmp/vsls-reqs && \
    apt-get clean && rm -rf /var/lib/apt/lists/

# create user with a home directory
# Required for mybinder.org
ARG NB_USER=jovyan
ARG NB_UID=1000
ENV USER=${NB_USER} \
    UID=${NB_UID} \
    HOME=/home/${NB_USER} \
    IQSHARP_HOSTING_ENV=iqsharp-base \
    # Some ways of invoking this image will look at the $SHELL environment
    # variable instead of chsh, so we set the new user's shell here as well.
    SHELL=/bin/bash

RUN adduser --disabled-password \
    --gecos "Default user" \
    --uid ${UID} \
    ${USER} && \
    # Set the new user's shell to be bash when logging in interactively.
    chsh -s /bin/bash ${USER}
WORKDIR ${HOME}

# Provide local copies of all relevant packages.
ENV LOCAL_PACKAGES=${HOME}/.packages
ARG EXTRA_NUGET_SOURCES=
# Add the local NuGet packages folder as a source.
RUN mkdir -p ${HOME}/.nuget/NuGet && \
    echo "<?xml version=\"1.0\" encoding=\"utf-8\"?>\n\
          <configuration>\n\
              <packageSources>\n\
                  <add key=\"nuget\" value=\"https://api.nuget.org/v3/index.json\" />\n\
                  <add key=\"context\" value=\"${LOCAL_PACKAGES}/nugets\" />\n\
                  ${EXTRA_NUGET_SOURCES}\n\
              </packageSources>\n\
          </configuration>\n\
    " > ${HOME}/.nuget/NuGet/NuGet.Config && \
    echo "Using NuGet.Config:" && \
    cat ${HOME}/.nuget/NuGet/NuGet.Config
# Add Python and NuGet packages from the build context
ADD nugets/*.nupkg ${LOCAL_PACKAGES}/nugets/
ADD wheels/*.whl ${LOCAL_PACKAGES}/wheels/
# Give the notebook user ownership over the packages and config copied from
# the context.
RUN chown ${USER} -R ${LOCAL_PACKAGES}/ && \
    chown ${USER} -R ${LOCAL_PACKAGES}/ ${HOME}/.nuget

# Install all wheels from the build context.
RUN pip install $(ls ${LOCAL_PACKAGES}/wheels/*.whl)

# Get the Azure CLI tool
ENV AZURE_CLI_VERSION "2.14.2"

RUN curl -sL https://aka.ms/InstallAzureCLIDeb | bash

# Get the az quantum extension
RUN az extension add --source https://msquantumpublic.blob.core.windows.net/az-quantum-cli/quantum-latest-py3-none-any.whl --yes

# Assign the .azure folder back to the notebook user so that they
# can run az commands.
RUN chown -R ${USER}:${USER} /home/${USER}/.azure

# Switch to the notebook user to finish the installation.
USER ${USER}
# Make sure that .NET Core is on the notebook users' path.
ENV PATH=$PATH:${HOME}/dotnet:${HOME}/.dotnet/tools \
    DOTNET_ROOT=${HOME}/dotnet
# Install IQ# and the project templates, using the NuGet packages from the
# build context.
ARG IQSHARP_VERSION
<<<<<<< HEAD
RUN dotnet new -i "Microsoft.Quantum.ProjectTemplates::0.17.2105144485-alpha" && \
=======
RUN dotnet new -i "Microsoft.Quantum.ProjectTemplates::0.17.2105144571-alpha" && \
>>>>>>> 95812e96
    dotnet tool install \
           --global \
           Microsoft.Quantum.IQSharp \
           --version ${IQSHARP_VERSION}
RUN dotnet iqsharp install --user --path-to-tool="$(which dotnet-iqsharp)"
# Ensure that the necessary NuGet packages are cached.
ARG EXTRA_NUGET_PACKAGES=
RUN echo "Adding standard packages..." && \
    python -c "import qsharp;" && \
    echo "Adding extra packages: ${EXTRA_NUGET_PACKAGES}..." && \
    for p in ${EXTRA_NUGET_PACKAGES}; do \
        python -c "import qsharp; qsharp.packages.add('$p')" && \
        echo "Added package: $p"; \
    done<|MERGE_RESOLUTION|>--- conflicted
+++ resolved
@@ -126,11 +126,7 @@
 # Install IQ# and the project templates, using the NuGet packages from the
 # build context.
 ARG IQSHARP_VERSION
-<<<<<<< HEAD
-RUN dotnet new -i "Microsoft.Quantum.ProjectTemplates::0.17.2105144485-alpha" && \
-=======
 RUN dotnet new -i "Microsoft.Quantum.ProjectTemplates::0.17.2105144571-alpha" && \
->>>>>>> 95812e96
     dotnet tool install \
            --global \
            Microsoft.Quantum.IQSharp \
