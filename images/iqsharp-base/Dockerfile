--- conflicted
+++ resolved
@@ -50,11 +50,7 @@
     chown root:root /etc/apt/trusted.gpg.d/microsoft.asc.gpg && \
     chown root:root /etc/apt/sources.list.d/microsoft-prod.list && \
     apt-get -y update && \
-<<<<<<< HEAD
-    apt-get -y install dotnet-sdk-3.1 dotnet-sdk-6.0 && \
-=======
-    apt-get -y install dotnet-sdk-3.1=3.1.416-1 && \
->>>>>>> b4c3c4a9
+    apt-get -y install dotnet-sdk-3.1=3.1.416-1 dotnet-sdk-6.0 && \
     apt-get clean && rm -rf /var/lib/apt/lists/
 
 # Install prerequisites needed for integration with Live Share and VS Online.
