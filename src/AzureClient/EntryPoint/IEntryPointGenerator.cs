﻿// Copyright (c) Microsoft Corporation.
// Licensed under the MIT License.

#nullable enable

using System.Threading.Tasks;
using Microsoft.Quantum.QsCompiler;

namespace Microsoft.Quantum.IQSharp.AzureClient
{
    /// <summary>
    /// This service is capable of generating entry points for
    /// job submission to Azure Quantum.
    /// </summary>
    public interface IEntryPointGenerator
    {
        /// <summary>
        /// Gets the compiled workspace assemblies for the most recently-generated entry point.
        /// </summary>
        public AssemblyInfo[] WorkspaceAssemblies { get; }

        /// <summary>
        /// Gets the compiled snippets assembly for the most recently-generated entry point.
        /// </summary>
        public AssemblyInfo? SnippetsAssemblyInfo { get; }

        /// <summary>
        /// Gets the compiled entry point assembly for the most recently-generated entry point.
        /// </summary>
        public AssemblyInfo? EntryPointAssemblyInfo { get; }

        /// <summary>
        /// Gets the references used for compilation of the entry point assembly.
        /// </summary>
        public IReferences References { get; }

        /// <summary>
        /// Compiles an assembly and returns the <see cref="EntryPoint"/> object
        /// representing an entry point that wraps the specified operation.
        /// </summary>
        /// <param name="operationName">The name of the operation to wrap in an entry point.</param>
        /// <param name="executionTarget">The intended execution target for the compiled entry point.</param>
<<<<<<< HEAD
        /// <param name="runtimeCapabilities">The runtime capabilities of the intended execution target.</param>
        /// <param name="generateQir">When <c>true</c>, uses QIR to generate the entry point.</param>
        /// <returns>The generated entry point.</returns>
        public Task<IEntryPoint> Generate(string operationName, string? executionTarget,
            RuntimeCapability? runtimeCapabilities = null, bool generateQir = false);
=======
        /// <param name="capability">The capability of the intended execution target.</param>
        /// <returns>The generated entry point.</returns>
        public Task<IEntryPoint> Generate(string operationName, string? executionTarget,
            TargetCapability? capability = null);
>>>>>>> 73967642
    }
}<|MERGE_RESOLUTION|>--- conflicted
+++ resolved
@@ -40,17 +40,10 @@
         /// </summary>
         /// <param name="operationName">The name of the operation to wrap in an entry point.</param>
         /// <param name="executionTarget">The intended execution target for the compiled entry point.</param>
-<<<<<<< HEAD
-        /// <param name="runtimeCapabilities">The runtime capabilities of the intended execution target.</param>
+        /// <param name="capability">The capability of the intended execution target.</param>
         /// <param name="generateQir">When <c>true</c>, uses QIR to generate the entry point.</param>
         /// <returns>The generated entry point.</returns>
         public Task<IEntryPoint> Generate(string operationName, string? executionTarget,
-            RuntimeCapability? runtimeCapabilities = null, bool generateQir = false);
-=======
-        /// <param name="capability">The capability of the intended execution target.</param>
-        /// <returns>The generated entry point.</returns>
-        public Task<IEntryPoint> Generate(string operationName, string? executionTarget,
-            TargetCapability? capability = null);
->>>>>>> 73967642
+            TargetCapability? capability = null, bool generateQir = false);
     }
 }