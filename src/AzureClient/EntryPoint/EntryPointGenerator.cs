--- conflicted
+++ resolved
@@ -82,11 +82,7 @@
 
         /// <inheritdoc/>
         public async Task<IEntryPoint> Generate(string operationName, string? executionTarget,
-<<<<<<< HEAD
-            RuntimeCapability? runtimeCapability = null, bool generateQir = false)
-=======
-            TargetCapability? capability = null)
->>>>>>> 73967642
+            TargetCapability? capability = null, bool generateQir = false)
         {
             Logger?.LogDebug($"Generating entry point: operationName={operationName}, executionTarget={executionTarget}");
 
@@ -158,12 +154,8 @@
             }
 
             EntryPointAssemblyInfo = await Compiler.BuildEntryPoint(
-<<<<<<< HEAD
-                operationInfo, compilerMetadata, logger, Path.Combine(Workspace.CacheFolder, "__entrypoint__.dll"), executionTarget, runtimeCapability,
+                operationInfo, compilerMetadata, logger, Path.Combine(Workspace.CacheFolder, "__entrypoint__.dll"), executionTarget, capability,
                 generateQir: generateQir);
-=======
-                operationInfo, compilerMetadata, logger, Path.Combine(Workspace.CacheFolder, "__entrypoint__.dll"), executionTarget, capability);
->>>>>>> 73967642
             if (EntryPointAssemblyInfo == null || logger.HasErrors)
             {
                 Logger?.LogError($"Error compiling entry point for operation {operationName}.");
