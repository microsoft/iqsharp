--- conflicted
+++ resolved
@@ -80,14 +80,9 @@
             return null;
         }
 
-<<<<<<< HEAD
         /// <inheritdoc/>
-        public IEntryPoint Generate(string operationName, string? executionTarget,
+        public async Task<IEntryPoint> Generate(string operationName, string? executionTarget,
             RuntimeCapability? runtimeCapability = null, bool generateQir = false)
-=======
-        public async Task<IEntryPoint> Generate(string operationName, string? executionTarget,
-            RuntimeCapability? runtimeCapability = null)
->>>>>>> 2969b22c
         {
             Logger?.LogDebug($"Generating entry point: operationName={operationName}, executionTarget={executionTarget}");
 
@@ -158,14 +153,9 @@
                 throw new UnsupportedOperationException(operationName);
             }
 
-<<<<<<< HEAD
-            EntryPointAssemblyInfo = Compiler.BuildEntryPoint(
+            EntryPointAssemblyInfo = await Compiler.BuildEntryPoint(
                 operationInfo, compilerMetadata, logger, Path.Combine(Workspace.CacheFolder, "__entrypoint__.dll"), executionTarget, runtimeCapability,
                 generateQir: generateQir);
-=======
-            EntryPointAssemblyInfo = await Compiler.BuildEntryPoint(
-                operationInfo, compilerMetadata, logger, Path.Combine(Workspace.CacheFolder, "__entrypoint__.dll"), executionTarget, runtimeCapability);
->>>>>>> 2969b22c
             if (EntryPointAssemblyInfo == null || logger.HasErrors)
             {
                 Logger?.LogError($"Error compiling entry point for operation {operationName}.");
