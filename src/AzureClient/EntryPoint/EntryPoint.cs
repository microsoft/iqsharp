﻿// Copyright (c) Microsoft Corporation.
// Licensed under the MIT License.

#nullable enable

using System;
using System.Collections.Generic;
using System.Linq;
using System.Threading.Tasks;
using Microsoft.Quantum.Runtime;
using Microsoft.Quantum.Simulation.Core;

namespace Microsoft.Quantum.IQSharp.AzureClient
{
    /// <inheritdoc/>
    internal class EntryPoint : IEntryPoint
    {
        private object EntryPointInfo { get; }
        private Type InputType { get; }
        private Type OutputType { get; }
        private OperationInfo OperationInfo { get; }

        /// <summary>
        /// Creates an object used to submit jobs to Azure Quantum.
        /// </summary>
        /// <param name="entryPointInfo">Must be an <see cref="EntryPointInfo{I,O}"/> object with type
        /// parameters specified by the types in the <c>entryPointInputbeginWords</c> argument.</param>
        /// <param name="inputType">Specifies the input parameter type for the
        /// <see cref="EntryPointInfo{I,O}"/> object provided as the <c>entryPointInfo</c> argument.</param>
        /// <param name="outputType">Specifies the output parameter type for the
        /// <see cref="EntryPointInfo{I,O}"/> object provided as the <c>entryPointInfo</c> argument.</param>
        /// <param name="operationInfo">Information about the Q# operation to be used as the entry point.</param>
        public EntryPoint(object entryPointInfo, Type inputType, Type outputType, OperationInfo operationInfo)
        {
            EntryPointInfo = entryPointInfo;
            InputType = inputType;
            OutputType = outputType;
            OperationInfo = operationInfo;
        }

        /// <inheritdoc/>
        public Task<IQuantumMachineJob> SubmitAsync(IQuantumMachine machine, AzureSubmissionContext submissionContext)
        {
            var parameterTypes = new List<Type>();
            var parameterValues = new List<object>();
            foreach (var parameter in OperationInfo.RoslynParameters)
            {
                if (!submissionContext.InputParameters.ContainsKey(parameter.Name))
                {
                    throw new ArgumentException($"Required parameter {parameter.Name} was not specified.");
                }

                string rawParameterValue = submissionContext.InputParameters[parameter.Name];
                object? parameterValue = null;
                try
                {
                    parameterValue = System.Convert.ChangeType(rawParameterValue, parameter.ParameterType);
                }
                catch (Exception e)
                {
                    throw new ArgumentException($"The value {rawParameterValue} provided for parameter {parameter.Name} could not be converted to the expected type: {e.Message}");
                }

                parameterTypes.Add(parameter.ParameterType);
                parameterValues.Add(parameterValue);
            }

            var entryPointInput = parameterValues.Count switch
            {
                0 => QVoid.Instance,
                1 => parameterValues.Single(),
                _ => InputType.GetConstructor(parameterTypes.ToArray()).Invoke(parameterValues.ToArray())
            };

            // Find and invoke the method on IQuantumMachine that is declared as:
            // Task<IQuantumMachineJob> SubmitAsync<TInput, TOutput>(EntryPointInfo<TInput, TOutput> info, TInput input, SubmissionContext context)
            var submitMethod = typeof(IQuantumMachine)
                .GetMethods()
                .Single(method =>
                    method.Name == "SubmitAsync"
                    && method.IsGenericMethodDefinition
                    && method.GetParameters().Length == 3
                    && method.GetParameters()[0].ParameterType.GetGenericTypeDefinition() == EntryPointInfo.GetType().GetGenericTypeDefinition()
                    && method.GetParameters()[1].ParameterType.IsGenericMethodParameter
                    && method.GetParameters()[2].ParameterType == typeof(IQuantumMachineSubmissionContext))
                .MakeGenericMethod(new Type[] { InputType, OutputType });
<<<<<<< HEAD
            var submitParameters = new object[] { EntryPointInfo, entryPointInput, submissionContext };
            return submitMethod.Invoke(machine, submitParameters) as Task<IQuantumMachineJob>;
=======
            var submitParameters = new object[] { EntryPointInfo, entryPointInput };
            return (Task<IQuantumMachineJob>)submitMethod.Invoke(machine, submitParameters);
>>>>>>> 7e1146e5
        }
    }
}<|MERGE_RESOLUTION|>--- conflicted
+++ resolved
@@ -84,13 +84,8 @@
                     && method.GetParameters()[1].ParameterType.IsGenericMethodParameter
                     && method.GetParameters()[2].ParameterType == typeof(IQuantumMachineSubmissionContext))
                 .MakeGenericMethod(new Type[] { InputType, OutputType });
-<<<<<<< HEAD
             var submitParameters = new object[] { EntryPointInfo, entryPointInput, submissionContext };
-            return submitMethod.Invoke(machine, submitParameters) as Task<IQuantumMachineJob>;
-=======
-            var submitParameters = new object[] { EntryPointInfo, entryPointInput };
             return (Task<IQuantumMachineJob>)submitMethod.Invoke(machine, submitParameters);
->>>>>>> 7e1146e5
         }
     }
 }