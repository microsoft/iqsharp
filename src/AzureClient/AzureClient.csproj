﻿<Project Sdk="Microsoft.NET.Sdk">

  <PropertyGroup>
    <TargetFramework>netstandard2.1</TargetFramework>
    <PlatformTarget>x64</PlatformTarget>
    <RootNamespace>Microsoft.Quantum.IQSharp.AzureClient</RootNamespace>
    <AssemblyName>Microsoft.Quantum.IQSharp.AzureClient</AssemblyName>
    <GenerateDocumentationFile>true</GenerateDocumentationFile>
  </PropertyGroup>

  <ItemGroup>
    <Compile Include="..\..\build\DelaySign.cs" Link="Properties\DelaySign.cs" />
  </ItemGroup>

  <ItemGroup>
<<<<<<< HEAD
    <PackageReference Include="Azure.Quantum.Jobs" Version="1.0.0-beta.2" />
    <PackageReference Include="Microsoft.Azure.Quantum.Client" Version="0.21.2112180703" />
    <PackageReference Include="Microsoft.Rest.ClientRuntime" Version="2.3.21" />
=======
    <PackageReference Include="Azure.Quantum.Jobs" Version="1.0.0-beta.3" />
    <PackageReference Include="Microsoft.Azure.Quantum.Client" Version="0.22.186614-beta" />
    <PackageReference Include="Microsoft.Rest.ClientRuntime" Version="2.3.23" />
>>>>>>> 28d48e74
    <PackageReference Include="Microsoft.Rest.ClientRuntime.Azure" Version="3.3.19" />
    <PackageReference Include="System.Reactive" Version="4.3.2" />
  </ItemGroup>

  <ItemGroup>
    <ProjectReference Include="..\Core\Core.csproj" />
    <ProjectReference Include="..\Jupyter\Jupyter.csproj" />
  </ItemGroup>

</Project><|MERGE_RESOLUTION|>--- conflicted
+++ resolved
@@ -13,15 +13,9 @@
   </ItemGroup>
 
   <ItemGroup>
-<<<<<<< HEAD
-    <PackageReference Include="Azure.Quantum.Jobs" Version="1.0.0-beta.2" />
-    <PackageReference Include="Microsoft.Azure.Quantum.Client" Version="0.21.2112180703" />
-    <PackageReference Include="Microsoft.Rest.ClientRuntime" Version="2.3.21" />
-=======
     <PackageReference Include="Azure.Quantum.Jobs" Version="1.0.0-beta.3" />
     <PackageReference Include="Microsoft.Azure.Quantum.Client" Version="0.22.186614-beta" />
     <PackageReference Include="Microsoft.Rest.ClientRuntime" Version="2.3.23" />
->>>>>>> 28d48e74
     <PackageReference Include="Microsoft.Rest.ClientRuntime.Azure" Version="3.3.19" />
     <PackageReference Include="System.Reactive" Version="4.3.2" />
   </ItemGroup>
