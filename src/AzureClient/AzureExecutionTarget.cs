--- conflicted
+++ resolved
@@ -44,20 +44,12 @@
 
         public TargetCapability TargetCapability => GetProvider(TargetId) switch
         {
-<<<<<<< HEAD
-            AzureProvider.IonQ       => RuntimeCapability.BasicQuantumFunctionality,
-            AzureProvider.Quantinuum => RuntimeCapability.BasicMeasurementFeedback,
-            AzureProvider.Honeywell  => RuntimeCapability.BasicMeasurementFeedback,
-            AzureProvider.QCI        => RuntimeCapability.BasicMeasurementFeedback,
-            AzureProvider.Microsoft  => RuntimeCapability.FullComputation,
-            _                        => RuntimeCapability.FullComputation
-=======
             AzureProvider.IonQ       => TargetCapabilityModule.BasicQuantumFunctionality,
             AzureProvider.Quantinuum => TargetCapabilityModule.BasicMeasurementFeedback,
             AzureProvider.Honeywell  => TargetCapabilityModule.BasicMeasurementFeedback,
             AzureProvider.QCI        => TargetCapabilityModule.BasicMeasurementFeedback,
+            AzureProvider.Microsoft  => TargetCapabilityModule.FullComputation,
             _                        => TargetCapabilityModule.FullComputation,
->>>>>>> 73967642
         };
 
         /// <summary>
