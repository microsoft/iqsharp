﻿// Copyright (c) Microsoft Corporation.
// Licensed under the MIT License.

#nullable enable

using System;
using Microsoft.Quantum.QsCompiler.ReservedKeywords;

namespace Microsoft.Quantum.IQSharp.AzureClient
{
    internal enum AzureProvider { IonQ, Honeywell, QCI }

    internal class AzureExecutionTarget
    {
<<<<<<< HEAD
        public string TargetId { get; private set; } = string.Empty;

        public string PackageName => $"Microsoft.Quantum.Providers.{GetProvider(TargetId)}";
=======
        public string TargetId { get; protected set; } = string.Empty;
        public virtual string PackageName => $"Microsoft.Quantum.Providers.{GetProvider(TargetId)}";
>>>>>>> 8e0793b5

        public AssemblyConstants.RuntimeCapabilities RuntimeCapabilities => GetProvider(TargetId) switch
        {
            AzureProvider.IonQ      => AssemblyConstants.RuntimeCapabilities.QPRGen0,
            AzureProvider.Honeywell => AssemblyConstants.RuntimeCapabilities.QPRGen1,
            AzureProvider.QCI       => AssemblyConstants.RuntimeCapabilities.QPRGen1,
            _                       => AssemblyConstants.RuntimeCapabilities.Unknown
        };

        public static bool IsValid(string targetId) => GetProvider(targetId) != null;

        public static AzureExecutionTarget? Create(string targetId) =>
            IsValid(targetId)
            ? new AzureExecutionTarget() { TargetId = targetId }
            : null;

        /// <summary>
        ///     Gets the Azure Quantum provider corresponding to the given execution target.
        /// </summary>
        /// <param name="targetId">The Azure Quantum execution target ID.</param>
        /// <returns>The <see cref="AzureProvider"/> enum value representing the provider.</returns>
        /// <remarks>
        ///     Valid target IDs are structured as "provider.target".
        ///     For example, "ionq.simulator" or "honeywell.qpu".
        /// </remarks>
        protected static AzureProvider? GetProvider(string targetId)
        {
            var parts = targetId.Split('.', 2);
            if (Enum.TryParse(parts[0], true, out AzureProvider provider))
            {
                return provider;
            }

            return null;
        }
    }
}<|MERGE_RESOLUTION|>--- conflicted
+++ resolved
@@ -12,14 +12,9 @@
 
     internal class AzureExecutionTarget
     {
-<<<<<<< HEAD
-        public string TargetId { get; private set; } = string.Empty;
-
-        public string PackageName => $"Microsoft.Quantum.Providers.{GetProvider(TargetId)}";
-=======
         public string TargetId { get; protected set; } = string.Empty;
+        
         public virtual string PackageName => $"Microsoft.Quantum.Providers.{GetProvider(TargetId)}";
->>>>>>> 8e0793b5
 
         public AssemblyConstants.RuntimeCapabilities RuntimeCapabilities => GetProvider(TargetId) switch
         {
