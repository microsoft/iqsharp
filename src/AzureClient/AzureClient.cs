﻿// Copyright (c) Microsoft Corporation.
// Licensed under the MIT License.

#nullable enable

using System;
using System.Collections.Generic;
using System.Diagnostics;
using System.IO;
using System.Linq;
using System.Net;
using System.Threading;
using System.Threading.Tasks;

using Azure.Core;
using Azure.Quantum;
using Microsoft.Azure.Quantum;
using Microsoft.Azure.Quantum.Authentication;
using Microsoft.Extensions.Logging;
using Microsoft.Jupyter.Core;
using Microsoft.Quantum.IQSharp.Common;
using Microsoft.Quantum.IQSharp.Jupyter;
using Microsoft.Quantum.Runtime;
using Microsoft.Quantum.Runtime.Submitters;
using Microsoft.Quantum.Simulation.Common;

namespace Microsoft.Quantum.IQSharp.AzureClient
{
    /// <inheritdoc/>
    public class AzureClient : IAzureClient
    {
        private const string MicrosoftSimulator = "microsoft.simulator";

        // ToDo: Use API provided by the Service, GitHub Issue: https://github.com/microsoft/iqsharp/issues/681 
        /// <summary>
        /// Returns whether a target ID is meant for quantum execution since not all targets
        /// exposed by providers are meant for that, such as QIO targets. More
        /// specifically, the Microsoft provider exposes targets that are not meant for
        /// quantum execution and the only ones meant for that start with "microsoft.simulator".
        /// </summary>
        private static bool IsQuantumExecutionTarget(string targetId) =>
            AzureExecutionTarget.GetProvider(targetId) != AzureProvider.Microsoft
            || targetId.StartsWith(MicrosoftSimulator);

        /// <inheritdoc />
        public Microsoft.Azure.Quantum.IWorkspace? ActiveWorkspace { get; private set; }
        private TokenCredential? Credential { get; set; }
        private ILogger<AzureClient> Logger { get; }
        private IReferences References { get; }
        private IEntryPointGenerator EntryPointGenerator { get; }
        private IMetadataController MetadataController { get; }
        private IAzureFactory AzureFactory { get; }
        private bool IsPythonUserAgent => MetadataController?.UserAgent?.StartsWith("qsharp.py") ?? false;
        private string StorageConnectionString { get; set; } = string.Empty;
        private AzureExecutionTarget? ActiveTarget { get; set; }
        private string MostRecentJobId { get; set; } = string.Empty;
        private IEnumerable<ProviderStatusInfo>? AvailableProviders { get; set; }
        private IEnumerable<TargetStatusInfo>? AvailableTargets =>
            AvailableProviders
            ?.SelectMany(provider => provider.Targets)
            ?.Where(t => t.TargetId != null && IsQuantumExecutionTarget(t.TargetId));
        private IEnumerable<TargetStatusInfo>? ValidExecutionTargets => AvailableTargets?.Where(AzureExecutionTarget.IsValid);
        private string ValidExecutionTargetsDisplayText =>
            (ValidExecutionTargets == null || ValidExecutionTargets.Count() == 0)
            ? "(no quantum computing execution targets available)"
            : string.Join(", ", ValidExecutionTargets.Select(target => target.TargetId));

        /// <summary>
        /// Creates an <see cref="AzureClient"/> object that provides methods for
        /// interacting with an Azure Quantum workspace.
        /// </summary>
        /// <param name="engine">The execution engine for interaction with Jupyter.</param>
        /// <param name="references">The references to use when compiling Q# code.</param>
        /// <param name="entryPointGenerator">The generator of entry points for Azure Quantum execution.</param>
        /// <param name="metadataController">The metadata controller to use when compiling Q# code.</param>
        /// <param name="azureFactory">A Factory class to create instance of Azure Quantum classes.</param>
        /// <param name="logger">The logger to use for diagnostic information.</param>
        /// <param name="eventService">The event service for the IQ# kernel.</param>
        public AzureClient(
            IExecutionEngine engine,
            IReferences references,
            IEntryPointGenerator entryPointGenerator,
            IMetadataController metadataController,
            IAzureFactory azureFactory,
            ILogger<AzureClient> logger,
            IEventService eventService)
        {
            References = references;
            EntryPointGenerator = entryPointGenerator;
            MetadataController = metadataController;
            AzureFactory = azureFactory;
            Logger = logger;

            if (engine is BaseEngine baseEngine)
            {
                baseEngine.RegisterDisplayEncoder(new CloudJobToHtmlEncoder());
                baseEngine.RegisterDisplayEncoder(new CloudJobToTextEncoder());
                baseEngine.RegisterDisplayEncoder(new TargetStatusToHtmlEncoder());
                baseEngine.RegisterDisplayEncoder(new TargetStatusToTextEncoder());
                baseEngine.RegisterDisplayEncoder(new HistogramToHtmlEncoder());
                baseEngine.RegisterDisplayEncoder(new HistogramToTextEncoder());
                baseEngine.RegisterDisplayEncoder(new AzureClientErrorToHtmlEncoder());
                baseEngine.RegisterDisplayEncoder(new AzureClientErrorToTextEncoder());
                baseEngine.RegisterDisplayEncoder(new DeviceCodeResultToHtmlEncoder());
                baseEngine.RegisterDisplayEncoder(new DeviceCodeResultToTextEncoder());
            }

            eventService?.TriggerServiceInitialized<IAzureClient>(this);
        }

        /// <inheritdoc />
        public string? ActiveTargetId => ActiveTarget?.TargetId;

        /// <inheritdoc/>
        public event EventHandler<ConnectToWorkspaceEventArgs>? ConnectToWorkspace;

        /// <inheritdoc/>
        public async Task<ExecutionResult> ConnectAsync(IChannel channel,
            string subscriptionId,
            string resourceGroupName,
            string workspaceName,
            string storageAccountConnectionString,
            string location,
            CredentialType credentialType,
            CancellationToken? cancellationToken = null)
        {

            var duration = Stopwatch.StartNew();
            ExecutionResult? result = null;

            try
            {
                // Capture the console output, specifically for the case the user is trying to use DeviceCode credentials
                // so they can get the message for auth.
                var currentOut = channel?.CaptureConsole();
                try
                {
                    var credential = CredentialFactory.CreateCredential(credentialType, subscriptionId);

                    var connectionResult = await ConnectToWorkspaceAsync(channel, subscriptionId, resourceGroupName, workspaceName, location, credential);
                    if (connectionResult.Status != ExecuteStatus.Ok)
                    {
                        result = connectionResult;
                        return result.Value;
                    }

                    if (ActiveWorkspace == null)
                    {
                        result = AzureClientError.WorkspaceNotFound.ToExecutionResult();
                        return result.Value;
                    }

                    Credential = credential;
                }
                finally
                {
                    System.Console.SetOut(currentOut);
                }

                StorageConnectionString = storageAccountConnectionString;
                ActiveTarget = null;
                MostRecentJobId = string.Empty;

                channel?.Stdout($"Connected to Azure Quantum workspace {ActiveWorkspace.WorkspaceName} in location {ActiveWorkspace.Location}.");

                if (ValidExecutionTargets.Count() == 0)
                {
                    channel?.Stderr($"No valid quantum computing execution targets found in Azure Quantum workspace {ActiveWorkspace.WorkspaceName}.");
                }

                result = ValidExecutionTargets.ToExecutionResult();
                return result.Value;
            }
            finally
            {
                duration.Stop();

                ExecuteStatus status = result?.Status ?? ExecuteStatus.Error;
                AzureClientError? error = result?.Output as AzureClientError?;
                bool useCustomStorage = !string.IsNullOrWhiteSpace(StorageConnectionString);
                
                ConnectToWorkspace?.Invoke(this, new ConnectToWorkspaceEventArgs(status, error, location, useCustomStorage, credentialType, duration.Elapsed));
            }
        }

        private string GetNormalizedLocation(string location, IChannel? channel)
        {
            // Convert user-provided location into names recognized by Azure resource manager.
            // For example, a customer-provided value of "West US" should be converted to "westus".
            var normalizedLocation = location.ToLowerInvariant().Replace(" ", "");
            if (UriHostNameType.Unknown == Uri.CheckHostName(normalizedLocation))
            {
                channel?.Stderr($"Invalid location {location} specified.");
                return string.Empty;
            }

            return normalizedLocation;
        }

        private async Task<ExecutionResult> ConnectToWorkspaceAsync(IChannel? channel,
            string subscriptionId,
            string resourceGroupName,
            string workspaceName,
            string location,
            TokenCredential credential,
            CancellationToken cancellationToken = default)
        {
            if (string.IsNullOrWhiteSpace(location))
            {
                channel?.Stderr($"No location provided.");
                return AzureClientError.NoWorkspaceLocation.ToExecutionResult();
            }

            location = GetNormalizedLocation(location, channel);
            if (string.IsNullOrWhiteSpace(location))
            {
                return AzureClientError.InvalidWorkspaceLocation.ToExecutionResult();
            }

            try
            {
                var options = new QuantumJobClientOptions();

                // This value will be added as a prefix in the UserAgent when
                // calling the Azure Quantum APIs
                options.Diagnostics.ApplicationId = IsPythonUserAgent ? "IQ#/Py" : "IQ#";

                var workspace = AzureFactory.CreateWorkspace(
                    subscriptionId: subscriptionId,
                    resourceGroup: resourceGroupName,
                    workspaceName: workspaceName,
                    location: location,
                    credential: credential,
                    options: options);

                var providers = new List<ProviderStatusInfo>();
                var status = workspace.ListProvidersStatusAsync(cancellationToken);
                await foreach (var s in status)
                {
                    providers.Add(s);
                }

                ActiveWorkspace = workspace;
                AvailableProviders = providers;

                Logger.LogDebug("Connected to workspace with {NProviders} available providers.", providers.Count);

                return ExecuteStatus.Ok.ToExecutionResult();
            }
            catch (TaskCanceledException tce)
            {
                throw tce;
            }
            catch (Exception e)
            {
                var msg = $"The Azure Quantum workspace {workspaceName} in location {location} could not be reached.";
                Logger.LogError(e, msg);
                channel?.Stderr($"{msg} Please check the provided parameters and try again.");
                channel?.Stderr($"Error details:\n\n{e.Message}");

                return AzureClientError.WorkspaceNotFound.ToExecutionResult();
            }
        }

        // NB: Cancellation tokens are required here to ensure that we always
        //     correctly propagate cooperative cancellation. This would be a
        //     bad public API, since we would want external callers to be able
        //     to opt-in to cooperative cancellation, but since this is a
        //     private method, we make it required here.
        private async Task<ExecutionResult> RefreshConnectionAsync(IChannel? channel, CancellationToken cancellationToken)
        {
            Logger.LogDebug("Refreshing Azure connection.");
            if (ActiveWorkspace == null || Credential == null)
            {
                return AzureClientError.NotConnected.ToExecutionResult();
            }

            return await ConnectToWorkspaceAsync(
                channel,
                ActiveWorkspace.SubscriptionId ?? string.Empty,
                ActiveWorkspace.ResourceGroupName ?? string.Empty,
                ActiveWorkspace.WorkspaceName ?? string.Empty,
                ActiveWorkspace.Location ?? string.Empty,
                Credential,
                cancellationToken: cancellationToken);
        }

        /// <inheritdoc/>
        public async Task<ExecutionResult> GetConnectionStatusAsync(IChannel? channel, CancellationToken? cancellationToken = default)
        {
            if (ActiveWorkspace == null || AvailableProviders == null)
            {
                return AzureClientError.NotConnected.ToExecutionResult();
            }

            var connectionResult = await RefreshConnectionAsync(channel, cancellationToken ?? default);
            if (connectionResult.Status != ExecuteStatus.Ok)
            {
                return connectionResult;
            }

            channel?.Stdout($"Connected to Azure Quantum workspace {ActiveWorkspace.WorkspaceName} in location {ActiveWorkspace.Location}.");

            return ValidExecutionTargets.ToExecutionResult();
        }

        private async Task<ExecutionResult> SubmitOrExecuteJobAsync(
            IChannel? channel,
            AzureSubmissionContext submissionContext,
            bool execute,
            CancellationToken cancellationToken)
        {
            if (ActiveWorkspace == null)
            {
                channel?.Stderr($"Please call {GetCommandDisplayName("connect")} before submitting a job.");
                return AzureClientError.NotConnected.ToExecutionResult();
            }

            if (ActiveTarget?.TargetId == null)
            {
                channel?.Stderr($"Please call {GetCommandDisplayName("target")} before submitting a job.");
                return AzureClientError.NoTarget.ToExecutionResult();
            }

            if (string.IsNullOrEmpty(submissionContext.OperationName))
            {
                channel?.Stderr($"Please pass a valid Q# operation name to {GetCommandDisplayName(execute ? "execute" : "submit")}.");
                return AzureClientError.NoOperationName.ToExecutionResult();
            }

            var connectionResult = await RefreshConnectionAsync(channel, cancellationToken);
            if (connectionResult.Status != ExecuteStatus.Ok)
            {
                return connectionResult;
            }

            IEntryPoint? entryPoint;
            try
            {
                entryPoint = await EntryPointGenerator.Generate(submissionContext.OperationName, ActiveTarget.TargetId, ActiveTarget.TargetCapability);
            }
            catch (TaskCanceledException tce)
            {
                throw tce;
            }
            catch (UnsupportedOperationException)
            {
                channel?.Stderr($"{submissionContext.OperationName} is not a recognized Q# operation name.");
                return AzureClientError.UnrecognizedOperationName.ToExecutionResult();
            }
            catch (CompilationErrorsException e)
            {
                e.Log(channel, Logger, $"The Q# operation {submissionContext.OperationName} could not be compiled as an entry point for job execution.");
                foreach (var message in e.Errors) channel?.Stderr(message);
                return AzureClientError.InvalidEntryPoint.ToExecutionResult();
            }

            channel?.Stdout($"Submitting {submissionContext.OperationName} to target {ActiveTarget.TargetId}...");

            try
            {
                // QirSubmitter and CreateMachine have return types with different base types
                // but both have a SubmitAsync method that returns an IQuantumMachineJob.
                // Thus, we can branch on whether we need a QIR submitter or a translator,
                // but can use the same task object to represent both return values.
                Task<IQuantumMachineJob>? jobTask = null;
                if (this.ActiveTarget.TryGetQirSubmitter(this.ActiveWorkspace, this.StorageConnectionString, out var submitter))
                {
                    jobTask = entryPoint.SubmitAsync(submitter, submissionContext);
                }
                else if (AzureFactory.CreateMachine(this.ActiveWorkspace, this.ActiveTarget.TargetId, this.StorageConnectionString) is IQuantumMachine machine)
                {
                    jobTask = entryPoint.SubmitAsync(machine, submissionContext);
                }
                else
                {
                    // We should never get here, since ActiveTarget should have already been validated at the time it was set.
                    channel?.Stderr($"Unexpected error while preparing job for execution on target {ActiveTarget.TargetId}.");
                    return AzureClientError.InvalidTarget.ToExecutionResult();
                }

                Logger.LogDebug("About to submit entry point for {OperationName}.", submissionContext.OperationName);
                var job = await jobTask;
                channel?.Stdout($"Job successfully submitted.");
                channel?.Stdout($"   Job name: {submissionContext.FriendlyName}");
                channel?.Stdout($"   Job ID: {job.Id}");
                MostRecentJobId = job.Id;
            }
            catch (TaskCanceledException tce)
            {
                throw tce;
            }
            catch (ArgumentException e)
            {
                var msg = $"Failed to parse all expected parameters for Q# operation {submissionContext.OperationName}.";
                Logger.LogError(e, msg);

                channel?.Stderr(msg);
                channel?.Stderr(e.Message);
                return AzureClientError.JobSubmissionFailed.ToExecutionResult();
            }
            catch (Exception e)
            {
                var msg = $"Failed to submit Q# operation {submissionContext.OperationName} for execution.";
                Logger.LogError(e, msg);
                channel?.Stderr(msg);
                channel?.Stderr(e.InnerException?.Message ?? e.Message);
                #if DEBUG
                    channel?.Stderr("Stack trace:\n" + e.StackTrace);
                #endif
                return AzureClientError.JobSubmissionFailed.ToExecutionResult();
            }

            // If the command was not %azure.execute, simply return the job status.
            if (!execute)
            {
                return await GetJobStatusAsync(channel, MostRecentJobId);
            }

            // If the command was %azure.execute, wait for the job to complete and return the job output.
            channel?.Stdout($"Waiting up to {submissionContext.ExecutionTimeout} seconds for Azure Quantum job to complete...");

            using var executionTimeoutTokenSource = new CancellationTokenSource(TimeSpan.FromSeconds(submissionContext.ExecutionTimeout));
            using var executionCancellationTokenSource = CancellationTokenSource.CreateLinkedTokenSource(executionTimeoutTokenSource.Token, cancellationToken);
            {
                try
                {
                    CloudJob? cloudJob = null;
                    while (cloudJob == null || cloudJob.InProgress)
                    {
                        executionCancellationTokenSource.Token.ThrowIfCancellationRequested();
                        await Task.Delay(TimeSpan.FromSeconds(submissionContext.ExecutionPollingInterval), executionCancellationTokenSource.Token);
                        cloudJob = await ActiveWorkspace.GetJobAsync(MostRecentJobId, executionTimeoutTokenSource.Token);
                        channel?.Stdout($"[{DateTime.Now.ToLongTimeString()}] Current job status: {cloudJob?.Status ?? "Unknown"}");
                    }
                }
                catch (Exception e) when (e is TaskCanceledException || e is OperationCanceledException)
                {
                    Logger?.LogInformation($"Operation canceled while waiting for job execution to complete: {e.Message}");
                }
                catch (Exception e)
                {
                    channel?.Stderr($"Unexpected error while waiting for the results of the Q# operation.");
                    channel?.Stderr(e.InnerException?.Message ?? e.Message);
                    return AzureClientError.JobSubmissionFailed.ToExecutionResult();
                }
            }

            return await GetJobResultAsync(channel, MostRecentJobId, cancellationToken);
        }

        /// <inheritdoc/>
        public async Task<ExecutionResult> SubmitJobAsync(IChannel channel, AzureSubmissionContext submissionContext, CancellationToken? cancellationToken = null) =>
            await SubmitOrExecuteJobAsync(channel, submissionContext, execute: false, cancellationToken ?? CancellationToken.None);

        /// <inheritdoc/>
        public async Task<ExecutionResult> ExecuteJobAsync(IChannel channel, AzureSubmissionContext submissionContext, CancellationToken? cancellationToken = null) =>
            await SubmitOrExecuteJobAsync(channel, submissionContext, execute: true, cancellationToken ?? CancellationToken.None);

        /// <inheritdoc/>
        public async Task<ExecutionResult> GetActiveTargetAsync(IChannel channel, CancellationToken? cancellationToken = default)
        {
            if (AvailableProviders == null)
            {
                channel?.Stderr($"Please call {GetCommandDisplayName("connect")} before getting the execution target.");
                return AzureClientError.NotConnected.ToExecutionResult();
            }

            if (ActiveTarget == null)
            {
                channel?.Stderr($"No execution target has been specified. To specify one, call {GetCommandDisplayName("target")} with the target ID.");
                channel?.Stdout($"Available execution targets: {ValidExecutionTargetsDisplayText}");
                return AzureClientError.NoTarget.ToExecutionResult();
            }

            var connectionResult = await RefreshConnectionAsync(channel, cancellationToken ?? default);
            if (connectionResult.Status != ExecuteStatus.Ok)
            {
                return connectionResult;
            }

            channel?.Stdout($"Current execution target: {ActiveTarget.TargetId}");
            channel?.Stdout($"Available execution targets: {ValidExecutionTargetsDisplayText}");

            return AvailableTargets.First(target => target.TargetId == ActiveTarget.TargetId).ToExecutionResult();
        }

        /// <inheritdoc/>
        public async Task<ExecutionResult> SetActiveTargetAsync(IChannel channel, string targetId, CancellationToken? cancellationToken = default)
        {
            if (ActiveWorkspace == null || AvailableProviders == null)
            {
                channel?.Stderr($"Please call {GetCommandDisplayName("connect")} before setting an execution target.");
                return AzureClientError.NotConnected.ToExecutionResult();
            }

            var connectionResult = await RefreshConnectionAsync(channel, cancellationToken ?? default);
            if (connectionResult.Status != ExecuteStatus.Ok)
            {
                return connectionResult;
            }

            // Validate that this target is valid in the workspace.
            var target = AvailableTargets.FirstOrDefault(t => targetId == t.TargetId);
            if (target == null)
            {
                channel?.Stderr($"Target {targetId} is not available in the current Azure Quantum workspace.");
                channel?.Stdout($"Available execution targets: {ValidExecutionTargetsDisplayText}");
                return AzureClientError.InvalidTarget.ToExecutionResult();
            }

            // Validate that we know which package to load for this target.
            var executionTarget = AzureExecutionTarget.Create(target);
            if (executionTarget == null)
            {
                channel?.Stderr($"Target {targetId} does not support executing Q# jobs.");
                channel?.Stdout($"Available execution targets: {ValidExecutionTargetsDisplayText}");
                return AzureClientError.InvalidTarget.ToExecutionResult();
            }

            // Set the active target and load the package.
            ActiveTarget = executionTarget;

            channel?.Stdout($"Loading package {ActiveTarget.PackageName} and dependencies...");
            await References.AddPackage(ActiveTarget.PackageName);

            channel?.Stdout($"Active target is now {ActiveTarget.TargetId}");

            return AvailableTargets.First(target => target.TargetId == ActiveTarget.TargetId).ToExecutionResult();
        }

        /// <inheritdoc/>
        public async Task<ExecutionResult> GetJobResultAsync(IChannel? channel, string jobId, CancellationToken? cancellationToken = default)
        {
            if (ActiveWorkspace == null)
            {
                channel?.Stderr($"Please call {GetCommandDisplayName("connect")} before getting job results.");
                return AzureClientError.NotConnected.ToExecutionResult();
            }

            if (string.IsNullOrEmpty(jobId))
            {
                if (string.IsNullOrEmpty(MostRecentJobId))
                {
                    channel?.Stderr("No job ID was specified. Please submit a job first or specify a job ID.");
                    return AzureClientError.JobNotFound.ToExecutionResult();
                }

                jobId = MostRecentJobId;
            }

            var connectionResult = await RefreshConnectionAsync(channel, cancellationToken ?? default);
            if (connectionResult.Status != ExecuteStatus.Ok)
            {
                return connectionResult;
            }

            var job = await ActiveWorkspace.GetJobAsync(jobId, cancellationToken ?? CancellationToken.None);
            if (job == null)
            {
                channel?.Stderr($"Job ID {jobId} not found in current Azure Quantum workspace.");
                return AzureClientError.JobNotFound.ToExecutionResult();
            }

            if (!job.Succeeded || job.OutputDataUri == null)
            {
                channel?.Stderr($"Job ID {jobId} has not completed. To check the status, call {GetCommandDisplayName("status")} with the job ID.");
                return AzureClientError.JobNotCompleted.ToExecutionResult();
            }
            else if (job.Failed)
            {
                channel?.Stderr($"Job ID {jobId} failed or was cancelled with the message: {job.Details.ErrorData.Message}");
                return AzureClientError.JobFailedOrCancelled.ToExecutionResult();
            }

            try
            {
<<<<<<< HEAD
                // TODO @cgranade: Update to use HttpClient instead to get
                //                 cancellation token support.
                ServicePointManager.CheckCertificateRevocationList = true;
                var request = WebRequest.Create(job.OutputDataUri);
                using var responseStream = (await request.GetResponseAsync()).GetResponseStream();
                return responseStream.ToHistogram(Logger).ToExecutionResult();
=======
                return await CreateOutput(job, channel);
>>>>>>> 27672fc4
            }
            catch (Exception e)
            {
                channel?.Stderr($"Failed to retrieve results for job ID {jobId}.");
                Logger?.LogError(e, $"Failed to download the job output for the specified Azure Quantum job: {e.Message}");
                return AzureClientError.JobOutputDownloadFailed.ToExecutionResult();
            }
        }

        private async Task<ExecutionResult> CreateOutput(CloudJob job, IChannel? channel)
        {
            // TODO @cgranade: Update to use HttpClient instead to get
            //                 cancellation token support.
            var request = WebRequest.Create(job.OutputDataUri);
            using var responseStream = (await request.GetResponseAsync()).GetResponseStream();
            if (this.ActiveTarget?.TargetId?.StartsWith(MicrosoftSimulator) ?? false)
            {
                var (messages, result) = ParseSimulatorOutput(responseStream);
                channel?.Stdout(messages);
                return result.ToExecutionResult();
            }
            else
            {
                return responseStream.ToHistogram(channel, Logger).ToExecutionResult();
            }
        }

        private static (string Messages, string Result) ParseSimulatorOutput(Stream stream)
        {
            var outputLines = new List<string>();
            using (var reader = new StreamReader(stream))
            {
                var line = String.Empty;
                while ((line = reader.ReadLine()) != null)
                {
                     outputLines.Add(line.Trim());
                }
            }

            // N.B. The current simulator output format is just text and it does not distinguish
            // between the result of the operation and other kinds of output.
            // Attempt to parse the output to distinguish the result from the rest of the output
            // until the simulator output format makes it easy to do so.
            var resultStartLine = outputLines.Count() - 1;
            if (outputLines[resultStartLine].EndsWith('"'))
            {
                while (!outputLines[resultStartLine].StartsWith('"'))
                {
                    resultStartLine -= 1;
                }
            }

            var messages = String.Join('\n', outputLines.Take(resultStartLine));
            var result = String.Join(' ', outputLines.Skip(resultStartLine));
            return (messages, result);
        }

        /// <inheritdoc/>
        public async Task<ExecutionResult> GetJobStatusAsync(IChannel? channel, string jobId, CancellationToken? cancellationToken = default)
        {
            if (ActiveWorkspace == null)
            {
                channel?.Stderr($"Please call {GetCommandDisplayName("connect")} before getting job status.");
                return AzureClientError.NotConnected.ToExecutionResult();
            }

            if (string.IsNullOrEmpty(jobId))
            {
                if (string.IsNullOrEmpty(MostRecentJobId))
                {
                    channel?.Stderr("No job ID was specified. Please submit a job first or specify a job ID.");
                    return AzureClientError.JobNotFound.ToExecutionResult();
                }

                jobId = MostRecentJobId;
            }

            var connectionResult = await RefreshConnectionAsync(channel, cancellationToken ?? default);
            if (connectionResult.Status != ExecuteStatus.Ok)
            {
                return connectionResult;
            }

            var job = await ActiveWorkspace.GetJobAsync(jobId, cancellationToken ?? default);
            if (job == null)
            {
                channel?.Stderr($"Job ID {jobId} not found in current Azure Quantum workspace.");
                return AzureClientError.JobNotFound.ToExecutionResult();
            }

            return job.ToExecutionResult();
        }

        /// <inheritdoc/>
        public async Task<ExecutionResult> GetJobListAsync(IChannel channel, string filter, int? count = default, CancellationToken? cancellationToken = default)
        {
            if (ActiveWorkspace == null)
            {
                channel?.Stderr($"Please call {GetCommandDisplayName("connect")} before listing jobs.");
                return AzureClientError.NotConnected.ToExecutionResult();
            }

            var connectionResult = await RefreshConnectionAsync(channel, cancellationToken ?? default);
            if (connectionResult.Status != ExecuteStatus.Ok)
            {
                return connectionResult;
            }

            var jobs = new List<CloudJob>();
            await foreach (var job in ActiveWorkspace.ListJobsAsync(cancellationToken ?? CancellationToken.None))
            {
                if (job.Matches(filter))
                {
                    jobs.Add(job);
                }

                if (count.HasValue)
                {
                    if (jobs.Count >= count)
                    {
                        channel?.Stdout($"Showing only the first {count} jobs:");
                        break;
                    }
                }
            }

            if (jobs.Count() == 0)
            {
                if (string.IsNullOrEmpty(filter))
                {
                    channel?.Stderr("No jobs found in current Azure Quantum workspace.");
                }
                else
                {
                    channel?.Stderr($"No jobs matching \"{filter}\" found in current Azure Quantum workspace.");
                }
            }

            return jobs.ToExecutionResult();
        }

        /// <inheritdoc/>
        public async Task<ExecutionResult> GetQuotaListAsync(IChannel channel, CancellationToken? cancellationToken = default)
        {
            if (ActiveWorkspace == null)
            {
                channel?.Stderr($"Please call {GetCommandDisplayName("connect")} before reading quota information.");
                return AzureClientError.NotConnected.ToExecutionResult();
            }

            var connectionResult = await RefreshConnectionAsync(channel, cancellationToken ?? default);
            if (connectionResult.Status != ExecuteStatus.Ok)
            {
                return connectionResult;
            }

            var quotas = new List<QuotaInfo>();
            await foreach (var q in ActiveWorkspace.ListQuotasAsync(cancellationToken ?? CancellationToken.None))
            {
                quotas.Add(q);
            }

            if (quotas.Count() == 0)
            {
                channel?.Stdout("No quota information found in current Azure Quantum workspace.");
            }

            return quotas.ToExecutionResult();
        }

        private string GetCommandDisplayName(string commandName) =>
            IsPythonUserAgent ? $"qsharp.azure.{commandName}()" : $"%azure.{commandName}";
    }
}<|MERGE_RESOLUTION|>--- conflicted
+++ resolved
@@ -575,16 +575,7 @@
 
             try
             {
-<<<<<<< HEAD
-                // TODO @cgranade: Update to use HttpClient instead to get
-                //                 cancellation token support.
-                ServicePointManager.CheckCertificateRevocationList = true;
-                var request = WebRequest.Create(job.OutputDataUri);
-                using var responseStream = (await request.GetResponseAsync()).GetResponseStream();
-                return responseStream.ToHistogram(Logger).ToExecutionResult();
-=======
                 return await CreateOutput(job, channel);
->>>>>>> 27672fc4
             }
             catch (Exception e)
             {
