--- conflicted
+++ resolved
@@ -5,31 +5,15 @@
 
 using System;
 using System.Collections.Generic;
-<<<<<<< HEAD
-=======
-using System.IO;
->>>>>>> 79cf9ca7
 using System.Linq;
 using System.Net;
 using System.Threading.Tasks;
 using Microsoft.Azure.Quantum;
-<<<<<<< HEAD
 using Microsoft.Azure.Quantum.Client.Models;
 using Microsoft.Extensions.Logging;
 using Microsoft.Jupyter.Core;
 using Microsoft.Quantum.IQSharp.Common;
 using Microsoft.Quantum.Simulation.Common;
-=======
-using Microsoft.Azure.Quantum.Client;
-using Microsoft.Azure.Quantum.Client.Models;
-using Microsoft.Extensions.Logging;
-using Microsoft.Identity.Client;
-using Microsoft.Identity.Client.Extensions.Msal;
-using Microsoft.Jupyter.Core;
-using Microsoft.Quantum.IQSharp.Common;
-using Microsoft.Quantum.Simulation.Common;
-using Microsoft.Rest.Azure;
->>>>>>> 79cf9ca7
 
 namespace Microsoft.Quantum.IQSharp.AzureClient
 {
@@ -63,21 +47,6 @@
             Logger = logger;
             eventService?.TriggerServiceInitialized<IAzureClient>(this);
 
-<<<<<<< HEAD
-=======
-        public AzureClient(
-            IExecutionEngine engine,
-            IReferences references,
-            IEntryPointGenerator entryPointGenerator,
-            ILogger<AzureClient> logger,
-            IEventService eventService)
-        {
-            References = references;
-            EntryPointGenerator = entryPointGenerator;
-            Logger = logger;
-            eventService?.TriggerServiceInitialized<IAzureClient>(this);
-
->>>>>>> 79cf9ca7
             if (engine is BaseEngine baseEngine)
             {
                 baseEngine.RegisterDisplayEncoder(new CloudJobToHtmlEncoder());
@@ -109,10 +78,6 @@
             AvailableProviders = await ActiveWorkspace.GetProvidersAsync();
             if (AvailableProviders == null)
             {
-<<<<<<< HEAD
-=======
-                Logger?.LogError(e, $"Failed to download providers list from Azure Quantum workspace: {e.Message}");
->>>>>>> 79cf9ca7
                 return AzureClientError.WorkspaceNotFound.ToExecutionResult();
             }
 
@@ -155,11 +120,7 @@
                 return AzureClientError.NoOperationName.ToExecutionResult();
             }
 
-<<<<<<< HEAD
             var machine = ActiveWorkspace.CreateQuantumMachine(ActiveTarget.TargetId, ConnectionString);
-=======
-            var machine = QuantumMachineFactory.CreateMachine(ActiveWorkspace, ActiveTarget.TargetId, ConnectionString);
->>>>>>> 79cf9ca7
             if (machine == null)
             {
                 // We should never get here, since ActiveTarget should have already been validated at the time it was set.
@@ -223,11 +184,7 @@
                     //       handle Jupyter kernel interrupt here and break out of this loop 
                     await Task.Delay(TimeSpan.FromSeconds(submissionContext.ExecutionPollingInterval));
                     if (cts.IsCancellationRequested) break;
-<<<<<<< HEAD
                     cloudJob = await ActiveWorkspace.GetJobAsync(MostRecentJobId);
-=======
-                    cloudJob = await GetCloudJob(MostRecentJobId);
->>>>>>> 79cf9ca7
                     channel.Stdout($"[{DateTime.Now.ToLongTimeString()}] Current job status: {cloudJob?.Status ?? "Unknown"}");
                 }
                 while (cloudJob == null || cloudJob.InProgress);
@@ -320,11 +277,7 @@
                 jobId = MostRecentJobId;
             }
 
-<<<<<<< HEAD
             var job = await ActiveWorkspace.GetJobAsync(jobId);
-=======
-            var job = await GetCloudJob(jobId);
->>>>>>> 79cf9ca7
             if (job == null)
             {
                 channel.Stderr($"Job ID {jobId} not found in current Azure Quantum workspace.");
@@ -371,11 +324,7 @@
                 jobId = MostRecentJobId;
             }
 
-<<<<<<< HEAD
             var job = await ActiveWorkspace.GetJobAsync(jobId);
-=======
-            var job = await GetCloudJob(jobId);
->>>>>>> 79cf9ca7
             if (job == null)
             {
                 channel.Stderr($"Job ID {jobId} not found in current Azure Quantum workspace.");
@@ -394,11 +343,7 @@
                 return AzureClientError.NotConnected.ToExecutionResult();
             }
 
-<<<<<<< HEAD
             var jobs = await ActiveWorkspace.ListJobsAsync();
-=======
-            var jobs = await GetCloudJobs();
->>>>>>> 79cf9ca7
             if (jobs == null || jobs.Count() == 0)
             {
                 channel.Stderr("No jobs found in current Azure Quantum workspace.");
@@ -406,37 +351,6 @@
             }
 
             return jobs.ToExecutionResult();
-<<<<<<< HEAD
-=======
-        }
-
-        private async Task<CloudJob?> GetCloudJob(string jobId)
-        {
-            try
-            {
-                return await ActiveWorkspace.GetJobAsync(jobId);
-            }
-            catch (Exception e)
-            {
-                Logger?.LogError(e, $"Failed to retrieve the specified Azure Quantum job: {e.Message}");
-            }
-
-            return null;
-        }
-
-        private async Task<IEnumerable<CloudJob>?> GetCloudJobs()
-        {
-            try
-            {
-                return await ActiveWorkspace.ListJobsAsync();
-            }
-            catch (Exception e)
-            {
-                Logger?.LogError(e, $"Failed to retrieve the list of jobs from the Azure Quantum workspace: {e.Message}");
-            }
-
-            return null;
->>>>>>> 79cf9ca7
         }
     }
 }