﻿// Copyright (c) Microsoft Corporation. All rights reserved.
// Licensed under the MIT License.

#nullable enable

using System;
using System.Collections.Generic;
using System.IO;
using System.Linq;
using System.Threading.Tasks;
using Microsoft.Azure.Quantum;
using Microsoft.Azure.Quantum.Client;
using Microsoft.Azure.Quantum.Client.Models;
using Microsoft.Azure.Quantum.Storage;
using Microsoft.Extensions.Logging;
using Microsoft.Identity.Client;
using Microsoft.Identity.Client.Extensions.Msal;
using Microsoft.Jupyter.Core;
using Microsoft.Quantum.IQSharp.Common;
using Microsoft.Quantum.Runtime;
using Microsoft.Quantum.Simulation.Common;
using Microsoft.Rest.Azure;
using Newtonsoft.Json;
using Newtonsoft.Json.Linq;

namespace Microsoft.Quantum.IQSharp.AzureClient
{
    /// <inheritdoc/>
    public class AzureClient : IAzureClient
    {
        private ILogger<AzureClient> Logger { get; }
        private IReferences References { get; }
        private IEntryPointGenerator EntryPointGenerator { get; }
        private string ConnectionString { get; set; } = string.Empty;
        private AzureExecutionTarget? ActiveTarget { get; set; }
        private AuthenticationResult? AuthenticationResult { get; set; }
        private IQuantumClient? QuantumClient { get; set; }
        private Azure.Quantum.IWorkspace? ActiveWorkspace { get; set; }
        private string MostRecentJobId { get; set; } = string.Empty;
        private IPage<ProviderStatus>? AvailableProviders { get; set; }
        private IEnumerable<TargetStatus>? AvailableTargets { get => AvailableProviders?.SelectMany(provider => provider.Targets); }
        private IEnumerable<TargetStatus>? ValidExecutionTargets { get => AvailableTargets?.Where(target => AzureExecutionTarget.IsValid(target.Id)); }
        private string ValidExecutionTargetsDisplayText
        {
            get => ValidExecutionTargets == null
                ? "(no execution targets available)"
                : string.Join(", ", ValidExecutionTargets.Select(target => target.Id));
        }

        public AzureClient(
            IReferences references,
            IEntryPointGenerator entryPointGenerator,
            ILogger<AzureClient> logger,
            IEventService eventService)
        {
            References = references;
            EntryPointGenerator = entryPointGenerator;
            Logger = logger;
            eventService?.TriggerServiceInitialized<IAzureClient>(this);
        }

        /// <inheritdoc/>
        public async Task<ExecutionResult> ConnectAsync(IChannel channel,
            string subscriptionId,
            string resourceGroupName,
            string workspaceName,
            string storageAccountConnectionString,
            bool refreshCredentials = false)
        {
            ConnectionString = storageAccountConnectionString;

            var azureEnvironmentEnvVarName = "AZURE_QUANTUM_ENV";
            var azureEnvironmentName = System.Environment.GetEnvironmentVariable(azureEnvironmentEnvVarName);
            var azureEnvironment = AzureEnvironment.Create(azureEnvironmentName, subscriptionId);

            var msalApp = PublicClientApplicationBuilder
                .Create(azureEnvironment.ClientId)
                .WithAuthority(azureEnvironment.Authority)
                .Build();

            // Register the token cache for serialization
            var cacheFileName = "aad.bin";
            var cacheDirectoryEnvVarName = "AZURE_QUANTUM_TOKEN_CACHE";
            var cacheDirectory = System.Environment.GetEnvironmentVariable(cacheDirectoryEnvVarName);
            if (string.IsNullOrEmpty(cacheDirectory))
            {
                cacheDirectory = Path.Join(System.Environment.GetFolderPath(System.Environment.SpecialFolder.UserProfile), ".azure-quantum");
            }

            var storageCreationProperties = new StorageCreationPropertiesBuilder(cacheFileName, cacheDirectory, azureEnvironment.ClientId).Build();
            var cacheHelper = await MsalCacheHelper.CreateAsync(storageCreationProperties);
            cacheHelper.RegisterCache(msalApp.UserTokenCache);

            bool shouldShowLoginPrompt = refreshCredentials;
            if (!shouldShowLoginPrompt)
            {
                try
                {
                    var accounts = await msalApp.GetAccountsAsync();
                    AuthenticationResult = await msalApp.AcquireTokenSilent(
                        azureEnvironment.Scopes, accounts.FirstOrDefault()).WithAuthority(msalApp.Authority).ExecuteAsync();
                }
                catch (MsalUiRequiredException)
                {
                    shouldShowLoginPrompt = true;
                }
            }

            if (shouldShowLoginPrompt)
            {
                AuthenticationResult = await msalApp.AcquireTokenWithDeviceCode(
                    azureEnvironment.Scopes,
                    deviceCodeResult =>
                    {
                        channel.Stdout(deviceCodeResult.Message);
                        return Task.FromResult(0);
                    }).WithAuthority(msalApp.Authority).ExecuteAsync();
            }

            if (AuthenticationResult == null)
            {
                return AzureClientError.AuthenticationFailed.ToExecutionResult();
            }

            var credentials = new Rest.TokenCredentials(AuthenticationResult.AccessToken);
            QuantumClient = new QuantumClient(credentials)
            {
                SubscriptionId = subscriptionId,
                ResourceGroupName = resourceGroupName,
                WorkspaceName = workspaceName,
                BaseUri = azureEnvironment.BaseUri,
            };
            ActiveWorkspace = new Azure.Quantum.Workspace(
                QuantumClient.SubscriptionId,
                QuantumClient.ResourceGroupName,
                QuantumClient.WorkspaceName,
                AuthenticationResult?.AccessToken,
                azureEnvironment.BaseUri);

            try
            {
                AvailableProviders = await QuantumClient.Providers.GetStatusAsync();
            }
            catch (Exception e)
            {
                channel.Stderr(e.ToString());
                return AzureClientError.WorkspaceNotFound.ToExecutionResult();
            }

            channel.Stdout($"Connected to Azure Quantum workspace {QuantumClient.WorkspaceName}.");

            // TODO: Add encoder for IEnumerable<TargetStatus> rather than calling ToJupyterTable() here directly.
            return ValidExecutionTargets.ToJupyterTable().ToExecutionResult();
        }

        /// <inheritdoc/>
        public async Task<ExecutionResult> GetConnectionStatusAsync(IChannel channel)
        {
            if (QuantumClient == null || AvailableProviders == null)
            {
                return AzureClientError.NotConnected.ToExecutionResult();
            }

            channel.Stdout($"Connected to Azure Quantum workspace {QuantumClient.WorkspaceName}.");

            // TODO: Add encoder for IEnumerable<TargetStatus> rather than calling ToJupyterTable() here directly.
            return ValidExecutionTargets.ToJupyterTable().ToExecutionResult();
        }

        private async Task<ExecutionResult> SubmitOrExecuteJobAsync(IChannel channel, string operationName, Dictionary<string, string> inputParameters, bool execute)
        {
            if (ActiveWorkspace == null)
            {
                channel.Stderr("Please call %azure.connect before submitting a job.");
                return AzureClientError.NotConnected.ToExecutionResult();
            }

            if (ActiveTarget == null)
            {
                channel.Stderr("Please call %azure.target before submitting a job.");
                return AzureClientError.NoTarget.ToExecutionResult();
            }

            if (string.IsNullOrEmpty(operationName))
            {
                var commandName = execute ? "%azure.execute" : "%azure.submit";
                channel.Stderr($"Please pass a valid Q# operation name to {commandName}.");
                return AzureClientError.NoOperationName.ToExecutionResult();
            }

            var machine = QuantumMachineFactory.CreateMachine(ActiveWorkspace, ActiveTarget.TargetName, ConnectionString);
            if (machine == null)
            {
                // We should never get here, since ActiveTarget should have already been validated at the time it was set.
                channel.Stderr($"Unexpected error while preparing job for execution on target {ActiveTarget.TargetName}.");
                return AzureClientError.InvalidTarget.ToExecutionResult();
            }

            channel.Stdout($"Submitting {operationName} to target {ActiveTarget.TargetName}...");

            IEntryPoint? entryPoint = null;
            try
            {
                entryPoint = EntryPointGenerator.Generate(operationName, ActiveTarget.TargetName);
            }
            catch (UnsupportedOperationException e)
            {
                channel.Stderr($"{operationName} is not a recognized Q# operation name.");
                return AzureClientError.UnrecognizedOperationName.ToExecutionResult();
            }
            catch (CompilationErrorsException e)
            {
                channel.Stderr($"The Q# operation {operationName} could not be compiled as an entry point for job execution.");
                foreach (var message in e.Errors) channel.Stderr(message);
                return AzureClientError.InvalidEntryPoint.ToExecutionResult();
            }

            IQuantumMachineJob? job = null;
            try
            {
                job = await entryPoint.SubmitAsync(machine, inputParameters);
                channel.Stdout($"Job {job.Id} submitted successfully.");
                MostRecentJobId = job.Id;
            }
            catch (ArgumentException e)
            {
                channel.Stderr($"Failed to parse all expected parameters for Q# operation {operationName}.");
                channel.Stderr(e.Message);
                return AzureClientError.JobSubmissionFailed.ToExecutionResult();
            }
            catch (Exception e)
            {
                channel.Stderr($"Failed to submit Q# operation {operationName} for execution.");
                channel.Stderr(e.InnerException?.Message ?? e.Message);
                return AzureClientError.JobSubmissionFailed.ToExecutionResult();
            }

            if (!execute)
            {
                // TODO: Add encoder for IQuantumMachineJob rather than calling ToJupyterTable() here.
                return job.ToJupyterTable().ToExecutionResult();
            }

            Logger?.LogDebug($"Waiting for Azure Quantum job {job.Id} to complete...");

            // TODO: Actually wait for job completion before calling GetJobResultAsync
            return await GetJobResultAsync(channel, job.Id);
        }

        /// <inheritdoc/>
        public async Task<ExecutionResult> SubmitJobAsync(IChannel channel, string operationName, Dictionary<string, string> inputParameters) =>
            await SubmitOrExecuteJobAsync(channel, operationName, inputParameters, execute: false);

        /// <inheritdoc/>
        public async Task<ExecutionResult> ExecuteJobAsync(IChannel channel, string operationName, Dictionary<string, string> inputParameters) =>
            await SubmitOrExecuteJobAsync(channel, operationName, inputParameters, execute: true);

        /// <inheritdoc/>
        public async Task<ExecutionResult> GetActiveTargetAsync(IChannel channel)
        {
            if (AvailableProviders == null)
            {
                channel.Stderr("Please call %azure.connect before getting the execution target.");
                return AzureClientError.NotConnected.ToExecutionResult();
            }

            if (ActiveTarget == null)
            {
                channel.Stderr("No execution target has been specified. To specify one, run:\n%azure.target <target name>");
                channel.Stdout($"Available execution targets: {ValidExecutionTargetsDisplayText}");
                return AzureClientError.NoTarget.ToExecutionResult();
            }

            channel.Stdout($"Current execution target: {ActiveTarget.TargetName}");
            channel.Stdout($"Available execution targets: {ValidExecutionTargetsDisplayText}");
            return ActiveTarget.TargetName.ToExecutionResult();
        }

        /// <inheritdoc/>
        public async Task<ExecutionResult> SetActiveTargetAsync(IChannel channel, string targetName)
        {
            if (AvailableProviders == null)
            {
                channel.Stderr("Please call %azure.connect before setting an execution target.");
                return AzureClientError.NotConnected.ToExecutionResult();
            }

            // Validate that this target name is valid in the workspace.
            if (!AvailableTargets.Any(target => targetName == target.Id))
            {
                channel.Stderr($"Target name {targetName} is not available in the current Azure Quantum workspace.");
                channel.Stdout($"Available execution targets: {ValidExecutionTargetsDisplayText}");
                return AzureClientError.InvalidTarget.ToExecutionResult();
            }

            // Validate that we know which package to load for this target name.
            var executionTarget = AzureExecutionTarget.Create(targetName);
            if (executionTarget == null)
            {
                channel.Stderr($"Target name {targetName} does not support executing Q# jobs.");
                channel.Stdout($"Available execution targets: {ValidExecutionTargetsDisplayText}");
                return AzureClientError.InvalidTarget.ToExecutionResult();
            }

            // Set the active target and load the package.
            ActiveTarget = executionTarget;
<<<<<<< HEAD
            await References.AddPackage(ActiveTarget.PackageName);
=======

            channel.Stdout($"Loading package {ActiveTarget.PackageName} and dependencies...");
            await references.AddPackage(ActiveTarget.PackageName);
>>>>>>> 1c7d83f9

            return $"Active target is now {ActiveTarget.TargetName}".ToExecutionResult();
        }

        /// <inheritdoc/>
        public async Task<ExecutionResult> GetJobResultAsync(IChannel channel, string jobId)
        {
            if (ActiveWorkspace == null)
            {
                channel.Stderr("Please call %azure.connect before getting job results.");
                return AzureClientError.NotConnected.ToExecutionResult();
            }

            if (string.IsNullOrEmpty(jobId))
            {
                if (string.IsNullOrEmpty(MostRecentJobId))
                {
                    channel.Stderr("No job ID was specified. Please submit a job first or specify a job ID.");
                    return AzureClientError.JobNotFound.ToExecutionResult();
                }

                jobId = MostRecentJobId;
            }

            var job = ActiveWorkspace.GetJob(jobId);
            if (job == null)
            {
                channel.Stderr($"Job ID {jobId} not found in current Azure Quantum workspace.");
                return AzureClientError.JobNotFound.ToExecutionResult();
            }

            if (!job.Succeeded || string.IsNullOrEmpty(job.Details.OutputDataUri))
            {
                channel.Stderr($"Job ID {jobId} has not completed. To check the status, use:\n   %azure.status {jobId}");
                return AzureClientError.JobNotCompleted.ToExecutionResult();
            }

            var stream = new MemoryStream();
            await new JobStorageHelper(ConnectionString).DownloadJobOutputAsync(jobId, stream);
            stream.Seek(0, SeekOrigin.Begin);
            var output = new StreamReader(stream).ReadToEnd();
            var deserializedOutput = JsonConvert.DeserializeObject<Dictionary<string, JToken>>(output);
            var histogram = new Dictionary<string, double>();
            foreach (var entry in deserializedOutput["histogram"] as JObject)
            {
                histogram[entry.Key] = entry.Value.ToObject<double>();
            }

            // TODO: Add encoder to visualize IEnumerable<KeyValuePair<string, double>>
            return histogram.ToExecutionResult();
        }

        /// <inheritdoc/>
        public async Task<ExecutionResult> GetJobStatusAsync(IChannel channel, string jobId)
        {
            if (ActiveWorkspace == null)
            {
                channel.Stderr("Please call %azure.connect before getting job status.");
                return AzureClientError.NotConnected.ToExecutionResult();
            }

            if (string.IsNullOrEmpty(jobId))
            {
                if (string.IsNullOrEmpty(MostRecentJobId))
                {
                    channel.Stderr("No job ID was specified. Please submit a job first or specify a job ID.");
                    return AzureClientError.JobNotFound.ToExecutionResult();
                }

                jobId = MostRecentJobId;
            }

            var job = ActiveWorkspace.GetJob(jobId);
            if (job == null)
            {
                channel.Stderr($"Job ID {jobId} not found in current Azure Quantum workspace.");
                return AzureClientError.JobNotFound.ToExecutionResult();
            }

            // TODO: Add encoder for CloudJob which calls ToJupyterTable() for display.
            return job.Details.ToExecutionResult();
        }

        /// <inheritdoc/>
        public async Task<ExecutionResult> GetJobListAsync(IChannel channel)
        {
            if (ActiveWorkspace == null)
            {
                channel.Stderr("Please call %azure.connect before listing jobs.");
                return AzureClientError.NotConnected.ToExecutionResult();
            }

            var jobs = ActiveWorkspace.ListJobs();
            if (jobs == null || jobs.Count() == 0)
            {
                channel.Stderr("No jobs found in current Azure Quantum workspace.");
                return AzureClientError.JobNotFound.ToExecutionResult();
            }

            // TODO: Add encoder for IEnumerable<CloudJob> rather than calling ToJupyterTable() here directly.
            return jobs.Select(job => job.Details).ToJupyterTable().ToExecutionResult();
        }
    }
}<|MERGE_RESOLUTION|>--- conflicted
+++ resolved
@@ -304,13 +304,9 @@
 
             // Set the active target and load the package.
             ActiveTarget = executionTarget;
-<<<<<<< HEAD
+
+            channel.Stdout($"Loading package {ActiveTarget.PackageName} and dependencies...");
             await References.AddPackage(ActiveTarget.PackageName);
-=======
-
-            channel.Stdout($"Loading package {ActiveTarget.PackageName} and dependencies...");
-            await references.AddPackage(ActiveTarget.PackageName);
->>>>>>> 1c7d83f9
 
             return $"Active target is now {ActiveTarget.TargetName}".ToExecutionResult();
         }
