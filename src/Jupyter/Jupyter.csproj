--- conflicted
+++ resolved
@@ -35,11 +35,7 @@
   </ItemGroup>
 
   <ItemGroup>
-<<<<<<< HEAD
-    <PackageReference Include="Microsoft.Jupyter.Core" Version="1.4.121011" />
-=======
     <PackageReference Include="Microsoft.Jupyter.Core" Version="1.5.125583" />
->>>>>>> 46ae0138
     <PackageReference Include="System.Reactive" Version="4.3.2" />
   </ItemGroup>
 
