﻿// Copyright (c) Microsoft Corporation.
// Licensed under the MIT License.

using System.Diagnostics;
using System.IO;
using System.Threading;
<<<<<<< HEAD
using System.Threading.Tasks;
=======
>>>>>>> 73967642
using Microsoft.CodeAnalysis;
using Microsoft.Extensions.Logging;
using Microsoft.Extensions.Options;
using Microsoft.Quantum.IQSharp.Common;
using NuGet.Packaging;

namespace Microsoft.Quantum.IQSharp;

/// <summary>
///     An event that is fired when the workspace is not just initialized
///     (that is, available for dependency injection), but is also ready
///     to be used (that is, all initialization tasks from the constructor
///     have also finished).
/// </summary>
public record WorkspaceReadyEvent : Event<IWorkspace>;

/// <summary>
/// A Workspace represents a folder in the host with .qs files
/// that are compiled into an Assembly.
/// </summary>
public class Workspace : IWorkspace
{
    /// <summary>
    /// Settings that can be configured via command line or parameters.
    /// </summary>
    public class Settings
    {
        private string _workspace;
        private string _cacheFolder;

        /// <summary>
        /// The Workspace's root folder
        /// </summary>
        public string Workspace
        {
            get => _workspace ?? Directory.GetCurrentDirectory();
            set { _workspace = value; }
        }

        /// <summary>
        /// The folder where the assembly is permanently saved for cache.
        /// </summary>
        public string CacheFolder
        {
            get => _cacheFolder ?? Path.Combine(Workspace, "obj");
            set { _cacheFolder = value; }
        }

        /// <summary>
        /// Whether to monitor the file system for changes and automatically reload the workspace.
        /// </summary>
        public bool MonitorWorkspace { get; set; }

        /// <summary>
        /// Whether to skip automatically loading the .csproj from the workspace's root folder.
        /// </summary>
        public bool SkipAutoLoadProject { get; set; }
    }

    /// <summary>
    /// This event is triggered whenever the workspace is reloaded.
    /// </summary>
    public event EventHandler<ReloadedEventArgs> Reloaded;

    /// <summary>
    /// This event is triggered whenever a project is loaded into the workspace.
    /// </summary>
    public event EventHandler<ProjectLoadedEventArgs> ProjectLoaded;

    /// <summary>
    /// Logger instance used for .net core logging.
    /// </summary>
    public ILogger Logger { get; }

    /// <summary>
    /// All the references used to compile the Assembly of this workspace.
    /// </summary>
    public IReferences GlobalReferences { get; }

    /// <summary>
    /// All the references used to compile the Assembly of this workspace.
    /// </summary>
    private INugetPackages NugetPackages { get; }

    /// <summary>
    /// The service that takes care of compiling code.
    /// </summary>
    public ICompilerService Compiler { get; }

    /// <summary>
    /// The root folder.
    /// </summary>
    public string Root { get; set; }

    /// <summary>
    /// Gets or sets a value indicating whether to monitor the file system for
    /// changes and automatically reload the workspace.
    /// </summary>
    private bool MonitorWorkspace { get; set; }

    /// <summary>
    /// Gets or sets a value indicating whether to skip automatically loading
    /// the .csproj from the workspace's root folder.
    /// </summary>
    private bool SkipAutoLoadProject { get; set; }

    private List<Project> UserAddedProjects { get; } = new List<Project>();

    /// <inheritdoc/>
    public IEnumerable<Project> Projects { get; set; } = Enumerable.Empty<Project>();

    /// <summary>
    /// Gets the source files to be built for this Workspace.
    /// </summary>
    public IEnumerable<string> SourceFiles => Projects.SelectMany(p => p.SourceFiles).Distinct();

    /// <inheritdoc/>
    public AssemblyInfo AssemblyInfo =>
        Projects
            .Where(p => string.IsNullOrEmpty(p.ProjectFile))
            .Select(p => p.AssemblyInfo)
            .FirstOrDefault();

    /// <inheritdoc/>
    public IEnumerable<AssemblyInfo> Assemblies =>
        Projects.Select(p => p.AssemblyInfo).Where(asm => asm != null);

    /// <summary>
    /// The compilation errors, if any.
    /// </summary>
    public IEnumerable<string> ErrorMessages { get; set; }

    /// <summary>
    /// If any of the files in the workspace had any compilation errors.
    /// </summary>
    public bool HasErrors => ErrorMessages == null || ErrorMessages.Any();

    /// <summary>
    /// The folder where the project assemblies are permanently saved for cache.
    /// </summary>
    public string CacheFolder { get; set; }

    /// <summary>
    /// An event that is set after the workspace initialization has completed.
    /// </summary>
    private ManualResetEvent initialized = new ManualResetEvent(false);

    /// <inheritdoc/>
    public Task Initialization => Task.Run(() => initialized.WaitOne());

    /// <summary>
    /// Main constructor that accepts ILogger and IReferences as dependencies.
    /// </summary>
    /// <param name="logger">Used to log messages to the console.</param>
    /// <param name="references">List of references to use to compile the workspace.</param>
    public Workspace(
        IOptions<Settings> config,
        ICompilerService compiler,
        IReferences references,
        INugetPackages packages,
        ILogger<Workspace> logger,
        IMetadataController metadata,
        IEventService eventService)
    {
        Compiler = compiler;
        GlobalReferences = references;
        NugetPackages = packages;
        Logger = logger;

        Root = config?.Value.Workspace;
        CacheFolder = config?.Value.CacheFolder;
        SkipAutoLoadProject = config?.Value.SkipAutoLoadProject ?? false;
        MonitorWorkspace = config?.Value.MonitorWorkspace ?? false;

        logger?.LogInformation(
            "Starting IQ# Workspace:\n----------------\nRoot: {Root}\nCache folder:{CacheFolder}\nMonitoring changes: {MonitorWorkspace}\nUser agent: {UserAgent}\nHosting environment: {HostingEnvironment}\n----------------",
            Root,
            CacheFolder,
            MonitorWorkspace,
            metadata?.UserAgent ?? "<unknown>",
            metadata?.HostingEnvironment ?? "<unknown>"
        );

        // Initialize the workspace asynchronously
        Task.Run(async () =>
        {
            try
            {
                GlobalReferences.LoadDefaultPackages();
                ResolveProjectReferences();

                if (!LoadFromCache())
                {
                    await DoReload();
                }
                else
                {
                    LoadReferencedPackages();
                    if (MonitorWorkspace)
                    {
                        StartFileWatching();
                    }
                }

                eventService?.Trigger<WorkspaceReadyEvent, IWorkspace>(this);
            }
            finally
            {
                initialized.Set();
            }
        });

        eventService?.TriggerServiceInitialized<IWorkspace>(this);
    }

    private void ResolveProjectReferences()
    {
        var projects = new List<Project>() { Project.FromWorkspaceFolder(Root, CacheFolder, SkipAutoLoadProject, Logger) };
        projects.AddRange(UserAddedProjects);

        var projectsToResolve = projects.Distinct(new ProjectFileComparer()).ToList();
        while (projectsToResolve.Any())
        {
            try
            {
                Logger?.LogInformation($"Looking for project references in .csproj files: {projectsToResolve.ToLogString()}");
                projectsToResolve = projectsToResolve.SelectMany(project => project.ProjectReferences).ToList();

                // Move any already-referenced projects to the end of the list, since other projects depend on them.
                var alreadyReferencedProjects = projectsToResolve
                    .Where(project => projects.Contains(project, new ProjectFileComparer()));
                if (alreadyReferencedProjects.Any())
                {
                    projects = projects
                        .Except(alreadyReferencedProjects, new ProjectFileComparer())
                        .Concat(alreadyReferencedProjects)
                        .ToList();
                    projectsToResolve = projectsToResolve.Except(alreadyReferencedProjects).ToList();
                }

                // Skip projects that do not exist on disk.
                var invalidProjects = projectsToResolve.Where(project => !File.Exists(project.ProjectFile));
                if (invalidProjects.Any())
                {
                    Logger?.LogError($"Skipping invalid project references: {invalidProjects.ToLogString()}");
                    projectsToResolve = projectsToResolve.Except(invalidProjects, new ProjectFileComparer()).ToList();
                }

                // Skip projects that do not reference Microsoft.Quantum.Sdk.
                var nonSdkProjects = projectsToResolve.Where(project => !project.UsesQuantumSdk);
                if (nonSdkProjects.Any())
                {
                    Logger?.LogInformation($"Skipping project references that do not reference Microsoft.Quantum.Sdk: {nonSdkProjects.ToLogString()}");
                    projectsToResolve = projectsToResolve.Except(nonSdkProjects, new ProjectFileComparer()).ToList();
                }

                // Warn if any projects reference a Microsoft.Quantum.Sdk version that is different than
                // the version of Microsoft.Quantum.Standard we have currently loaded.
                const string standardPackageName = "Microsoft.Quantum.Standard";
                var currentVersion = NugetPackages
                    ?.Items
                    ?.Where(package => package.Id == standardPackageName)
                    .FirstOrDefault()
                    ?.Version
                    ?.ToString();
                if (!string.IsNullOrEmpty(currentVersion))
                {
                    foreach (var project in projectsToResolve.Where(project => !project.Sdk.EndsWith(currentVersion)))
                    {
                        Logger?.LogWarning(
                            $"Project {project.ProjectFile} references {project.Sdk}, " +
                            $"but IQ# is using version {currentVersion} of {standardPackageName}. " +
                            $"Project will be compiled using version {currentVersion}.");
                    }
                }

                Logger?.LogInformation($"Adding project references: {projectsToResolve.ToLogString()}");
                projects.AddRange(projectsToResolve);
            }
            catch (Exception e)
            {
                Logger?.LogError(e, $"Failed to resolve all project references: {e.Message}");
                projectsToResolve = new List<Project>();
            }
        }

        // The list must now be reversed to reflect the order in which the projects must be built.
        projects.Reverse();
        Projects = projects;
    }

    /// <summary>
    /// We monitor changes on .qs files and reload the Workspace on any events;
    /// </summary>
    private void StartFileWatching()
    {
        foreach (var watcher in Projects.SelectMany(p => p.Watchers))
        {
            // Add event handlers.
            watcher.Changed += new FileSystemEventHandler(OnFilesChanged);
            watcher.Created += new FileSystemEventHandler(OnFilesChanged);
            watcher.Deleted += new FileSystemEventHandler(OnFilesChanged);
            watcher.Renamed += new RenamedEventHandler(OnFilesRenamed);

            // Begin watching.
            watcher.EnableRaisingEvents = true;
        }
    }

    private void OnFilesChanged(object source, FileSystemEventArgs e) => Reload().Wait();

    private void OnFilesRenamed(object source, RenamedEventArgs e) => Reload().Wait();

    /// <summary>
    /// Tries to load the Workspace's information from cache. 
    /// Returns true on success, false if no cache information is available of the cache is not fresh.
    /// </summary>
    private bool LoadFromCache()
    {
        var dir = CacheFolder;
        if (!Directory.Exists(dir))
        {
            Logger?.LogDebug($"Creating cache folder {CacheFolder}.");
            Directory.CreateDirectory(dir);
        }

        if (IsCacheFresh())
        {
            Logger?.LogDebug($"Loading workspace from cached assemblies.");
            foreach (var project in Projects)
            {
<<<<<<< HEAD
                Logger?.LogDebug($"Loading workspace from cached assemblies.");
                foreach (var project in Projects)
                {
                    Logger?.LogDebug($"Loading cache assembly: {project.CacheDllPath}.");
                    var data = File.ReadAllBytes(project.CacheDllPath);
                    var assm = System.Reflection.Assembly.Load(data);
                    project.AssemblyInfo = new AssemblyInfo(assm, project.CacheDllPath, null, null);
                }

                ErrorMessages = new string[0];
                return true;
=======
                Logger?.LogDebug($"Loading cache assembly: {project.CacheDllPath}.");
                var data = File.ReadAllBytes(project.CacheDllPath);
                var assm = System.Reflection.Assembly.Load(data);
                project.AssemblyInfo = new AssemblyInfo(assm, project.CacheDllPath, null);
>>>>>>> 73967642
            }

            ErrorMessages = new string[0];
            return true;
        }

        return false;
    }

    /// <summary>
    /// Compares the timestamp of the cache DLLs for each project with the timestamp of each of the
    /// .qs and .csproj files and returns false if any of the .qs or .csproj files is more recent.
    /// </summary>
    private bool IsCacheFresh()
    {
        foreach (var project in Projects)
        {
            if (!File.Exists(project.CacheDllPath))
            {
                Logger?.LogDebug($"Cache {project.CacheDllPath} does not exist.");
                return false;
            }

            var last = File.GetLastWriteTime(project.CacheDllPath);
            foreach (var f in project.SourceFiles.Append(project.ProjectFile))
            {
                if (!string.IsNullOrEmpty(f) && File.GetLastWriteTime(f) > last)
                {
                    Logger?.LogDebug($"Cache {project.CacheDllPath} busted by {f}.");
                    return false;
                }
            }
        }

        return true;
    }

    private void LoadReferencedPackages(Action<string> statusCallback = null)
    {
        foreach (var project in Projects)
        {
            try
            {
                foreach (var packageReference in project.PackageReferences)
                {
                    var packageId = packageReference.PackageIdentity.Id;
                    var packageVersion = NugetPackages.DefaultVersions.GetValueOrDefault(packageId, packageReference.PackageIdentity.Version);
                    var package = $"{packageId}::{packageVersion}";
                    try
                    {
                        Logger?.LogInformation($"Loading package {package} for project {project.ProjectFile}.");
                        GlobalReferences.AddPackage(package, (newStatus) =>
                        {
                            statusCallback?.Invoke($"Adding package {package}: {newStatus}");
                        }).Wait();
                    }
                    catch (Exception e)
                    {
                        Logger?.LogError(e, $"Failed to load package {package} for project {project.ProjectFile}: {e.Message}");
                    }
                }
            }
            catch (Exception e)
            {
                Logger?.LogError(e, $"Failure loading packages for project {project.ProjectFile}: {e.Message}");
            }
        }
    }

    /// <inheritdoc/>
    public void AddProject(string projectFile)
    {
        var fullProjectPath = Path.GetFullPath(projectFile, Root);
        if (!File.Exists(fullProjectPath))
        {
            throw new FileNotFoundException($"Project {fullProjectPath} not found. Please specify a path to a .csproj file.");
        }

        if (!fullProjectPath.EndsWith(".csproj"))
        {
            throw new InvalidOperationException("Please specify a path to a .csproj file.");
        }

        var project = Project.FromProjectFile(fullProjectPath, CacheFolder);
        if (!project.UsesQuantumSdk)
        {
            throw new InvalidOperationException("Please specify a project that references Microsoft.Quantum.Sdk.");
        }

        if (Projects.Contains(project, new ProjectFileComparer()))
        {
            throw new InvalidOperationException($"Project {fullProjectPath} has already been loaded in this session.");
        }

        UserAddedProjects.Add(project);
    }

    /// <summary>
    /// Reloads the workspace from disk.
    /// </summary>
    public async Task Reload(Action<string> statusCallback = null)
    {
        await Initialization;
        await DoReload(statusCallback);
    }

    private async Task DoReload(Action<string> statusCallback = null)
    { 
        var duration = Stopwatch.StartNew();
        var fileCount = 0;
        var errorIds = new List<string>();
        ErrorMessages = new List<string>();

        try
        {
            Logger?.LogInformation($"Reloading workspace at {Root}.");

            foreach (var project in Projects)
            {
                if (File.Exists(project.CacheDllPath)) { File.Delete(project.CacheDllPath); }
                foreach (var watcher in project.Watchers)
                {
                    watcher.EnableRaisingEvents = false;
                    watcher.Dispose();
                }
            }
            Projects = Enumerable.Empty<Project>();

            // Create a new logger for this compilation:
            var logger = new QSharpLogger(Logger);

            ResolveProjectReferences();
            LoadReferencedPackages(statusCallback);
            if (MonitorWorkspace)
            {
                StartFileWatching();
            }

            ErrorMessages = new string[0];

            foreach (var project in Projects)
            {
                var projectLoadDuration = Stopwatch.StartNew();

<<<<<<< HEAD
                        try
                        {
                            project.AssemblyInfo = await Compiler.BuildFiles(
                                project.SourceFiles.ToArray(),
                                GlobalReferences.CompilerMetadata.WithAssemblies(Assemblies.ToArray()),
                                logger,
                                project.CacheDllPath);
                        }
                        catch (Exception e)
                        {
                            logger.LogError(
                                "IQS003",
                                $"Error compiling project {project.ProjectFile}: {e.Message}");
                            project.AssemblyInfo = new AssemblyInfo(null);
                        }

                        ErrorMessages = ErrorMessages.Concat(logger.Errors.ToArray());
                        errorIds.AddRange(logger.ErrorIds.ToArray());
                        fileCount += project.SourceFiles.Count();
=======
                if (File.Exists(project.CacheDllPath)) { File.Delete(project.CacheDllPath); }

                if (project.SourceFiles.Count() > 0)
                {
                    Logger?.LogDebug($"{project.SourceFiles.Count()} found in project {project.ProjectFile}. Compiling.");
                    statusCallback?.Invoke(
                        string.IsNullOrWhiteSpace(project.ProjectFile)
                        ? "Compiling workspace"
                        : $"Compiling {project.ProjectFile}");

                    try
                    {
                        project.AssemblyInfo = await Compiler.BuildFiles(
                            project.SourceFiles.ToArray(),
                            GlobalReferences.CompilerMetadata.WithAssemblies(Assemblies.ToArray()),
                            logger,
                            project.CacheDllPath);
>>>>>>> 73967642
                    }
                    catch (Exception e)
                    {
<<<<<<< HEAD
                        Logger?.LogDebug($"No files found in project {project.ProjectFile}. Using empty workspace.");
                        project.AssemblyInfo = new AssemblyInfo(null);
=======
                        logger.LogError(
                            "IQS003",
                            $"Error compiling project {project.ProjectFile}: {e.Message}");
                        project.AssemblyInfo = new AssemblyInfo(null, null, null);
>>>>>>> 73967642
                    }

                    ErrorMessages = ErrorMessages.Concat(logger.Errors.ToArray());
                    errorIds.AddRange(logger.ErrorIds.ToArray());
                    fileCount += project.SourceFiles.Count();
                }
                else
                {
                    Logger?.LogDebug($"No files found in project {project.ProjectFile}. Using empty workspace.");
                    project.AssemblyInfo = new AssemblyInfo(null, null, null);
                }

                if (!string.IsNullOrWhiteSpace(project.ProjectFile))
                {
                    ProjectLoaded?.Invoke(this, new ProjectLoadedEventArgs(
                        new Uri(project.ProjectFile),
                        project.SourceFiles.Count(),
                        project.ProjectReferences.Count(),
                        project.PackageReferences.Count(),
                        UserAddedProjects.Contains(project, new ProjectFileComparer()),
                        projectLoadDuration.Elapsed));
                }
            }

        }
        finally
        {
            duration.Stop();
            var status = this.HasErrors ? "error" : "ok";
            var projectCount = Projects.Count(project => !string.IsNullOrWhiteSpace(project.ProjectFile));

            Logger?.LogInformation($"Reloading complete ({status}).");
            Reloaded?.Invoke(this, new ReloadedEventArgs(Root, status, fileCount, projectCount, errorIds.ToArray(), duration.Elapsed));
        }
    }
}<|MERGE_RESOLUTION|>--- conflicted
+++ resolved
@@ -4,10 +4,7 @@
 using System.Diagnostics;
 using System.IO;
 using System.Threading;
-<<<<<<< HEAD
 using System.Threading.Tasks;
-=======
->>>>>>> 73967642
 using Microsoft.CodeAnalysis;
 using Microsoft.Extensions.Logging;
 using Microsoft.Extensions.Options;
@@ -339,24 +336,10 @@
             Logger?.LogDebug($"Loading workspace from cached assemblies.");
             foreach (var project in Projects)
             {
-<<<<<<< HEAD
-                Logger?.LogDebug($"Loading workspace from cached assemblies.");
-                foreach (var project in Projects)
-                {
-                    Logger?.LogDebug($"Loading cache assembly: {project.CacheDllPath}.");
-                    var data = File.ReadAllBytes(project.CacheDllPath);
-                    var assm = System.Reflection.Assembly.Load(data);
-                    project.AssemblyInfo = new AssemblyInfo(assm, project.CacheDllPath, null, null);
-                }
-
-                ErrorMessages = new string[0];
-                return true;
-=======
                 Logger?.LogDebug($"Loading cache assembly: {project.CacheDllPath}.");
                 var data = File.ReadAllBytes(project.CacheDllPath);
                 var assm = System.Reflection.Assembly.Load(data);
-                project.AssemblyInfo = new AssemblyInfo(assm, project.CacheDllPath, null);
->>>>>>> 73967642
+                project.AssemblyInfo = new AssemblyInfo(assm, project.CacheDllPath, null, null);
             }
 
             ErrorMessages = new string[0];
@@ -501,27 +484,6 @@
             {
                 var projectLoadDuration = Stopwatch.StartNew();
 
-<<<<<<< HEAD
-                        try
-                        {
-                            project.AssemblyInfo = await Compiler.BuildFiles(
-                                project.SourceFiles.ToArray(),
-                                GlobalReferences.CompilerMetadata.WithAssemblies(Assemblies.ToArray()),
-                                logger,
-                                project.CacheDllPath);
-                        }
-                        catch (Exception e)
-                        {
-                            logger.LogError(
-                                "IQS003",
-                                $"Error compiling project {project.ProjectFile}: {e.Message}");
-                            project.AssemblyInfo = new AssemblyInfo(null);
-                        }
-
-                        ErrorMessages = ErrorMessages.Concat(logger.Errors.ToArray());
-                        errorIds.AddRange(logger.ErrorIds.ToArray());
-                        fileCount += project.SourceFiles.Count();
-=======
                 if (File.Exists(project.CacheDllPath)) { File.Delete(project.CacheDllPath); }
 
                 if (project.SourceFiles.Count() > 0)
@@ -539,19 +501,13 @@
                             GlobalReferences.CompilerMetadata.WithAssemblies(Assemblies.ToArray()),
                             logger,
                             project.CacheDllPath);
->>>>>>> 73967642
                     }
                     catch (Exception e)
                     {
-<<<<<<< HEAD
-                        Logger?.LogDebug($"No files found in project {project.ProjectFile}. Using empty workspace.");
-                        project.AssemblyInfo = new AssemblyInfo(null);
-=======
                         logger.LogError(
                             "IQS003",
                             $"Error compiling project {project.ProjectFile}: {e.Message}");
                         project.AssemblyInfo = new AssemblyInfo(null, null, null);
->>>>>>> 73967642
                     }
 
                     ErrorMessages = ErrorMessages.Concat(logger.Errors.ToArray());
