﻿// Copyright (c) Microsoft Corporation.
// Licensed under the MIT License.

#nullable enable

using System;
using System.Collections.Generic;
using System.Collections.Immutable;
using System.Diagnostics;
using System.IO;
using System.Linq;
using System.Reflection;
using System.Text;

using Microsoft.CodeAnalysis;
using Microsoft.CodeAnalysis.CSharp;
using Microsoft.Extensions.Logging;
using Microsoft.Extensions.Options;
using Microsoft.Quantum.IQSharp.Common;
using Microsoft.Quantum.QsCompiler;
using Microsoft.Quantum.QsCompiler.CompilationBuilder;
using Microsoft.Quantum.QsCompiler.CsharpGeneration;
using Microsoft.Quantum.QsCompiler.QIR;
using Microsoft.Quantum.QsCompiler.ReservedKeywords;
using Microsoft.Quantum.QsCompiler.SyntaxProcessing;
using Microsoft.Quantum.QsCompiler.SyntaxTokens;
using Microsoft.Quantum.QsCompiler.SyntaxTree;
using Microsoft.Quantum.QsCompiler.Transformations.BasicTransformations;
using Microsoft.Quantum.QsCompiler.Transformations.QsCodeOutput;
using Microsoft.Quantum.QsCompiler.Transformations.SyntaxTreeTrimming;
using Microsoft.Quantum.QsCompiler.Transformations.Targeting;
using QsReferences = Microsoft.Quantum.QsCompiler.CompilationBuilder.References;
using System.Threading.Tasks;

namespace Microsoft.Quantum.IQSharp
{


    /// <summary>
    /// Default implementation of ICompilerService.
    /// This service is capable of building .net core assemblies on the fly from Q# code.
    /// </summary>
    public class CompilerService : ICompilerService
    {
        /// <summary>
        ///     Settings for controlling how the compiler service creates
        ///     assemblies from snippets.
        /// </summary>
        public class Settings
        {
            /// <summary>
            ///     A list of namespaces to be automatically opened in snippets,
            ///     separated by <c>,</c>. If <c>"$null"</c>, then no namespaces
            ///     are opened. Aliases can be provided by using <c>=</c>.
            /// </summary>
            public string? AutoOpenNamespaces { get; set; }
        }

        /// <summary>
        /// The name of the generated namespace for the entry point.
        /// </summary>
        private static readonly string EntryPointNamespaceName = "ENTRYPOINT";

        /// <inheritdoc/>
        public IDictionary<string, string?> AutoOpenNamespaces { get; set; } = new Dictionary<string, string?>
        {
            ["Microsoft.Quantum.Intrinsic"] = null,
            ["Microsoft.Quantum.Canon"] = null
        };

        private readonly Task DependenciesInitialized;
        private readonly ILogger? Logger;

        // Note to future IQ# developers: This service should start ★fast★.
        // Please bbe judicious when adding parameters to this constructor, and
        // defer those dependencies to tasks if at all possible.
        public CompilerService(ILogger<CompilerService>? logger, IOptions<Settings>? options, IEventService? eventService, IServiceProvider serviceProvider)
        {
            var stopwatch = new Stopwatch();
            stopwatch.Start();
            Logger = logger;
            if (options?.Value?.AutoOpenNamespaces is string namespaces)
            {
                logger?.LogInformation(
                    "Auto-open namespaces overridden by startup options: \"{0}\"",
                    namespaces
                );
                AutoOpenNamespaces =
                    namespaces.Trim() == "$null"
                    ? new Dictionary<string, string?>()
                    : namespaces
                      .Split(",")
                      .Select(ns => ns.Split("=", 2).Select(part => part.Trim()).ToArray())
                      .ToDictionary(
                          nsParts => nsParts[0],
                          nsParts => nsParts.Length > 1 ? nsParts[1] : null
                      );
            }

            eventService?.TriggerServiceInitialized<ICompilerService>(this);
            DependenciesInitialized = InitializeDependencies(serviceProvider.GetRequiredServiceInBackground<IReferences>(logger));
            Task.Run(async () =>
            {
                await DependenciesInitialized;
                stopwatch.Stop();
                logger?.LogInformation(
                    "Initialized dependencies for compiler service {Elapsed} after service start.",
                    stopwatch.Elapsed
                );
            });
        }

        // We take references as a task so that it can load in the background
        // without placing a hard dependency at the level of a constructor.
        // That in turn allows this service to begin initializing sooner during
        // kernel startup.
        private async Task InitializeDependencies(Task<IReferences> referencesTask) => await
            // Force types that we'll depend on later to initialize by
            // calling trivial methods now.
            Task.WhenAll(
                Task.Run(
                    () =>
                    {
                        CreateTemporaryLoader("");
                    }
                ),
                Task.Run(
                    async () =>
                    {
                        // See https://github.com/dotnet/roslyn/issues/46340
                        // for why this works. We need to compile something
                        // that actually depends on something in System so
                        // that the assembly references we're trying to cache
                        // don't get optimized away.
                        var compilation = CSharpCompilation.Create(
                            Path.GetRandomFileName(),
                            syntaxTrees: new List<CodeAnalysis.SyntaxTree>
                            {
                                CSharpSyntaxTree.ParseText(@"
                                    using System;
                                    namespace Placeholder
                                    {
                                        public class Placeholder
                                        {
                                            public void DoSomething()
                                            {
                                                Console.WriteLine(""hi!"");
                                            }
                                        }
                                    }
                                ")
                            },
                            references: (await referencesTask).CompilerMetadata.RoslynMetadatas,
                            options: new CSharpCompilationOptions(
                                OutputKind.DynamicallyLinkedLibrary,
                                optimizationLevel: OptimizationLevel.Release,
                                allowUnsafe: true
                            )
                        );
                        try
                        {
                            using var ms = new MemoryStream();
                            var result = compilation.Emit(ms);
                            if (!result.Success)
                            {
                                var failures = string.Join("\n",
                                    result.Diagnostics
                                    .Select(diag => diag.ToString())
                                );
                                Logger?.LogWarning(
                                    "C# compilation failure or warnings while initializing Roslyn dependencies:\n{Failures}",
                                    failures
                                );
                            }
                            else
                            {
                                // Do nothing — the compilation worked, so we
                                // should have initialized things correctly.
                            }
                        }
                        catch (Exception ex)
                        {
                            // Exceptions here are noncritical, but could have
                            // perf impact, so log them accordingly.
                            Logger?.LogWarning(ex, "Exception encountered while initializing Roslyn dependencies.");
                        }
                    }
                ),
                Task.Run(
                    () =>
                    {
                        var codegenContext = CodegenContext.Create(ImmutableArray<QsNamespace>.Empty);
                        SimulationCode.generate("foo", codegenContext);
                    }
                ),
                Task.Run(
                    () =>
                    {
                        try
                        {
                            var syntaxTree = new QsCompilation(
                                ImmutableArray<QsNamespace>.Empty,
                                ImmutableArray<QsQualifiedName>.Empty
                            );
                            using var serializedCompilation = new MemoryStream();
                            CompilationLoader.WriteBinary(syntaxTree, serializedCompilation);
                        }
                        // Ignore errors, since we don't care about the result;
                        // we just want to force static constructors to load.
                        catch {}
                    }
                )
            );

        private CompilationLoader CreateTemporaryLoader(string source, ITaskReporter? perfTask = null)
        {
            var uri = new Uri(Path.GetFullPath("__CODE_SNIPPET__.qs"));
            var sources = new Dictionary<Uri, string>() { { uri, $"namespace {Snippets.SNIPPETS_NAMESPACE} {{ {source} }}" } }.ToImmutableDictionary();
            var loadOptions = new CompilationLoader.Configuration();
            perfTask?.ReportStatus("Ready to create compilation loader.", "ready-loader");
            return new CompilationLoader(_ => sources, _ => QsReferences.Empty, loadOptions);
        }

        /// <inheritdoc/>
        public IEnumerable<QsNamespaceElement> IdentifyElements(string source, ITaskReporter? parent = null)
        {
            using var perfTask = parent?.BeginSubtask("Identifying namespace elements", "identify-elements");
            var loader = CreateTemporaryLoader(source, perfTask);
            perfTask?.ReportStatus("Created loader.", "created-loader");
            if (loader.VerifiedCompilation == null) { return ImmutableArray<QsNamespaceElement>.Empty; }
            return loader.VerifiedCompilation.SyntaxTree.TryGetValue(Snippets.SNIPPETS_NAMESPACE, out var tree)
                   ? tree.Elements
                   : ImmutableArray<QsNamespaceElement>.Empty;
        }

        /// <inheritdoc/>
        public IDictionary<string, string?> IdentifyOpenedNamespaces(string source)
        {
            var loader = CreateTemporaryLoader(source);
            if (loader.VerifiedCompilation == null) { return ImmutableDictionary<string, string?>.Empty; }
            return loader.VerifiedCompilation.Tokenization.Values
                .SelectMany(tokens => tokens.SelectMany(fragments => fragments))
                .Where(fragment => fragment.Kind != null && fragment.Kind.IsOpenDirective)
                .Select(fragment => ((QsFragmentKind.OpenDirective)fragment.Kind!))
                .Where(openDirective => !string.IsNullOrEmpty(openDirective.Item1.Symbol?.AsDeclarationName(null)))
                .ToDictionary(
                    openDirective => openDirective.Item1.Symbol.AsDeclarationName(null),
                    openDirective => openDirective.Item2.ValueOr(null)?.Symbol?.AsDeclarationName(null));
        }

        /// <summary> 
        /// Compiles the given Q# code and returns the list of elements found in it.
        /// Removes all currently tracked source files in the CompilationManager and replaces them with the given ones.
        /// The compiler does this on a best effort basis, so it will return the elements even if the compilation fails.
        /// If the given references are not null, reloads the references loaded in by the CompilationManager
        /// if the keys of the given references differ from the currently loaded ones.
        /// Returns an enumerable of all namespaces, including the content from both source files and references.
        /// </summary> 
        private QsCompilation? UpdateCompilation(
            ImmutableDictionary<Uri, string> sources,
            QsReferences references,
            QSharpLogger? logger = null,
            bool compileAsExecutable = false,
            string? executionTarget = null,
            RuntimeCapability? runtimeCapability = null,
            ITaskReporter? parent = null
        )
        {
            using var perfTask = parent?.BeginSubtask("Updating compilation", "update-compilation");
            var loadOptions = new CompilationLoader.Configuration
            {
                GenerateFunctorSupport = true,
                LoadReferencesBasedOnGeneratedCsharp = false, // deserialization of resources in references is only needed if there is an execution target
                IsExecutable = compileAsExecutable,
                AssemblyConstants = new Dictionary<string, string> { [AssemblyConstants.ProcessorArchitecture] = executionTarget ?? string.Empty },
                RuntimeCapability = runtimeCapability ?? RuntimeCapability.FullComputation,
                // ToDo: The logic for determining if we should generate QIR should live in the SubmitterFactory as a
                // static function, `TargetSupportsQir`. We should then be calling that static function here for
                // PrepareQirGeneration instead of this logic.
                // GitHub Issue: https://github.com/microsoft/qsharp-runtime/issues/968
                PrepareQirGeneration = executionTarget?.StartsWith("microsoft.simulator") ?? false
            };
            var loaded = new CompilationLoader(_ => sources, _ => references, loadOptions, logger);
            return loaded.CompilationOutput;
        }

        /// <inheritdoc/>
<<<<<<< HEAD
        public AssemblyInfo? BuildEntryPoint(OperationInfo operation, CompilerMetadata metadatas, QSharpLogger logger, string dllName, string? executionTarget = null,
            RuntimeCapability? runtimeCapability = null, bool generateQir = false)
=======
        public async Task<AssemblyInfo?> BuildEntryPoint(OperationInfo operation, CompilerMetadata metadatas, QSharpLogger logger, string dllName, string? executionTarget = null,
            RuntimeCapability? runtimeCapability = null)
>>>>>>> 2969b22c
        {
            var signature = operation.Header.PrintSignature();
            var argumentTuple = SyntaxTreeToQsharp.ArgumentTuple(operation.Header.ArgumentTuple, type => type.ToString(), symbolsOnly: true);

            var entryPointUri = new Uri(Path.GetFullPath(Path.Combine("/", $"entrypoint.qs")));
            var entryPointSnippet = @$"namespace {EntryPointNamespaceName}
                {{
                    open {operation.Header.QualifiedName.Namespace};
                    @{BuiltIn.EntryPoint.FullName}()
                    operation {signature}
                    {{
                        return {operation.Header.QualifiedName}{argumentTuple};
                    }}
                }}";

            var sources = new Dictionary<Uri, string>() {{ entryPointUri, entryPointSnippet }}.ToImmutableDictionary();
<<<<<<< HEAD
            return BuildAssembly(sources, metadatas, logger, dllName, compileAsExecutable: true, executionTarget, runtimeCapability, regenerateAll: true, generateQir: generateQir);
=======
            return await BuildAssembly(sources, metadatas, logger, dllName, compileAsExecutable: true, executionTarget, runtimeCapability, regenerateAll: true);
>>>>>>> 2969b22c
        }

        /// <summary>
        /// Builds the corresponding .net core assembly from the code in the given Q# Snippets.
        /// Each snippet code is wrapped inside the 'SNIPPETS_NAMESPACE' namespace and processed as a file
        /// with the same name as the snippet id.
        /// </summary>
        public async Task<AssemblyInfo?> BuildSnippets(Snippet[] snippets, CompilerMetadata metadatas, QSharpLogger logger, string dllName, string? executionTarget = null,
            RuntimeCapability? runtimeCapability = null, ITaskReporter? parent = null)
        {
            using var perfTask = parent?.BeginSubtask("Building snippets.", "build-snippets");
            string openStatements = string.Join("", AutoOpenNamespaces.Select(
                entry => string.IsNullOrEmpty(entry.Value) 
                    ? $"open {entry.Key};"
                    : $"open {entry.Key} as {entry.Value};"
                ));
            string WrapInNamespace(Snippet s) =>
                $"namespace {Snippets.SNIPPETS_NAMESPACE} {{ {openStatements}\n{s.code}\n}}";

            var sources = snippets.ToImmutableDictionary(s => s.Uri, WrapInNamespace);

            // Ignore some warnings about already-open namespaces and aliases when compiling snippets.
            var warningCodesToIgnore = new List<QsCompiler.Diagnostics.WarningCode>()
            {
                QsCompiler.Diagnostics.WarningCode.NamespaceAleadyOpen,
                QsCompiler.Diagnostics.WarningCode.NamespaceAliasIsAlreadyDefined,
            };

            warningCodesToIgnore.ForEach(code => logger.WarningCodesToIgnore.Add(code));
            perfTask?.ReportStatus("About to build assembly.", "build-assembly");
            var assembly = await BuildAssembly(sources, metadatas, logger, dllName, compileAsExecutable: false, 
            executionTarget, runtimeCapability, parent: perfTask);
            perfTask?.ReportStatus("Built assembly.", "built-assembly");
            warningCodesToIgnore.ForEach(code => logger.WarningCodesToIgnore.Remove(code));

            return assembly;
        }

        /// <summary>
        /// Builds the corresponding .net core assembly from the code in the given files.
        /// </summary>
        public async Task<AssemblyInfo?> BuildFiles(string[] files, CompilerMetadata metadatas, QSharpLogger logger, string dllName, string? executionTarget = null,
            RuntimeCapability? runtimeCapability = null)
        {
            var sources = ProjectManager.LoadSourceFiles(files, d => logger?.Log(d), ex => logger?.Log(ex));
            return await BuildAssembly(sources, metadatas, logger, dllName, compileAsExecutable: false, executionTarget, runtimeCapability);
        }

        /// <summary>
        /// Builds the corresponding .net core assembly from the Q# syntax tree.
        /// </summary>
<<<<<<< HEAD
        /// <remarks>
        ///     The resulting assembly info will contain QIR instead of a Q#
        ///     syntax if <paramref name="executionTarget" /> is non-null or
        ///     <paramref name="generateQir" /> is set. QIR generation requires at
        ///     least one valid entry point to be defined.
        /// </remarks>
        private AssemblyInfo? BuildAssembly(ImmutableDictionary<Uri, string> sources, CompilerMetadata metadata, QSharpLogger logger, 
            string dllName, bool compileAsExecutable, string? executionTarget,
            RuntimeCapability? runtimeCapability = null, bool regenerateAll = false,
            bool generateQir = false)
=======
        private async Task<AssemblyInfo?> BuildAssembly(ImmutableDictionary<Uri, string> sources, CompilerMetadata metadata, QSharpLogger logger, string dllName, bool compileAsExecutable, string? executionTarget,
            RuntimeCapability? runtimeCapability = null, bool regenerateAll = false, ITaskReporter? parent = null)
>>>>>>> 2969b22c
        {
            using var perfTask = parent?.BeginSubtask("Building assembly.", "build-assembly");
            logger.LogDebug($"Compiling the following Q# files: {string.Join(",", sources.Keys.Select(f => f.LocalPath))}");

            // Ignore any @EntryPoint() attributes found in libraries.
            logger.WarningCodesToIgnore.Add(QsCompiler.Diagnostics.WarningCode.EntryPointInLibrary);
            var qsCompilation = this.UpdateCompilation(sources, metadata.QsMetadatas, logger, compileAsExecutable, executionTarget, runtimeCapability, parent: perfTask);
            logger.WarningCodesToIgnore.Remove(QsCompiler.Diagnostics.WarningCode.EntryPointInLibrary);

            if (logger.HasErrors || qsCompilation == null) return null;

            try
            {
                using var codeGenTask = perfTask?.BeginSubtask("Code generation", "code-generation");
                // Generate C# simulation code from Q# syntax tree and convert it into C# syntax trees:
                var trees = new List<Task<CodeAnalysis.SyntaxTree>>();
                var allSources = regenerateAll
                    ? GetSourceFiles.Apply(qsCompilation.Namespaces)
                    : sources.Keys.Select(
                        file => CompilationUnitManager.GetFileId(file)
                      );

                foreach (var file in allSources)
                {
                    trees.Add(Task.Run(() =>
                    {
                        codeGenTask?.ReportStatus($"Creating codegen context for file {file}", "generate-one-file");
                        var codegenContext = string.IsNullOrEmpty(executionTarget)
                            ? CodegenContext.Create(qsCompilation.Namespaces)
                            : CodegenContext.Create(qsCompilation.Namespaces, new Dictionary<string, string>() { { AssemblyConstants.ExecutionTarget, executionTarget } });
                        codeGenTask?.ReportStatus($"Generating C# for file {file}", "generate-one-file");
                        var code = SimulationCode.generate(file, codegenContext);
                        codeGenTask?.ReportStatus($"Parsing generated C# for file {file}", "generate-one-file");
                        logger.LogDebug($"Generated the following C# code for {file}:\n=============\n{code}\n=============\n");
                        return CSharpSyntaxTree.ParseText(code, encoding: UTF8Encoding.UTF8);
                    }));
                }

                // Compile the C# syntax trees:
                var compilation = Task.Run(async () =>
                {
                    var options = new CSharpCompilationOptions(OutputKind.DynamicallyLinkedLibrary, optimizationLevel: OptimizationLevel.Debug);
                    var parsedTrees = await Task.WhenAll(trees);
                    using var csCompileTask = codeGenTask?.BeginSubtask("Compiling generated C#.", "compile-csharp");

                    return CSharpCompilation.Create(
                        Path.GetFileNameWithoutExtension(dllName),
                        parsedTrees,
                        metadata.RoslynMetadatas,
                        options);
                });

                var fromSources = regenerateAll
                                ? qsCompilation.Namespaces
                                : qsCompilation.Namespaces.Select(ns => FilterBySourceFile.Apply(ns, s => s.EndsWith(".qs")));

<<<<<<< HEAD
                List<ResourceDescription>? manifestResources = null;
                Stream? qirStream = null;
                if (string.IsNullOrEmpty(executionTarget) && !generateQir)
                {
                    // Generate the assembly from the C# compilation:
                    var syntaxTree = new QsCompilation(fromSources.ToImmutableArray(), qsCompilation.EntryPoints);

                    using var serializedCompilation = new MemoryStream();
                    if (!CompilationLoader.WriteBinary(syntaxTree, serializedCompilation))
                    {
                        logger.LogError("IQS005", "Failed to write compilation to binary stream.");
                        return null;
                    }

                    manifestResources = new List<ResourceDescription>()
                    {
                        new ResourceDescription(
                            resourceName: DotnetCoreDll.SyntaxTreeResourceName,
                            dataProvider: () => new MemoryStream(serializedCompilation.ToArray()),
                            isPublic: true
                        )
                    };


                }
                else if (qsCompilation.EntryPoints.Any())
                {
                    var transformed = TrimSyntaxTree.Apply(qsCompilation, keepAllIntrinsics: false);
                    transformed = InferTargetInstructions.ReplaceSelfAdjointSpecializations(transformed);
                    transformed = InferTargetInstructions.LiftIntrinsicSpecializations(transformed);
                    var allAttributesAdded = InferTargetInstructions.TryAddMissingTargetInstructionAttributes(transformed, out transformed);

                    using var generator = new Generator(transformed);
                    generator.Apply();

                    // Write generated QIR to disk.
                    var tempPath = Path.GetTempPath();
                    var bcFile = CompilationLoader.GeneratedFile(Path.Combine(tempPath, Path.GetRandomFileName()), tempPath, ".bc", "");
                    generator.Emit(bcFile, emitBitcode: true);
                    qirStream = File.OpenRead(bcFile);
                }
                else if (generateQir)
                {
                    // If we made it here, QIR was enabled, but we didn't have
                    // any valid entry points.
                    logger.LogError("IQS006", "QIR generation was enabled, but no entry points were defined.");
                    return null;
                }

=======
                // In parallel, get manifest resources by writing syntax trees to memory.
                var manifestResources = Task.Run(() =>
                {
                    using var qstTask = codeGenTask?.BeginSubtask("Serializing Q# syntax tree.", "serialize-qs-ast");
                    var syntaxTree = new QsCompilation(fromSources.ToImmutableArray(), qsCompilation.EntryPoints);

                    using var serializedCompilation = new MemoryStream();
                    if (!CompilationLoader.WriteBinary(syntaxTree, serializedCompilation))
                    {
                        logger.LogError("IQS005", "Failed to write compilation to binary stream.");
                        return null;
                    }

                    return new List<ResourceDescription>()
                    {
                        new ResourceDescription(
                            resourceName: DotnetCoreDll.SyntaxTreeResourceName,
                            dataProvider: () => new MemoryStream(serializedCompilation.ToArray()),
                            isPublic: true
                        )
                    };
                });

                // Generate the assembly from the C# compilation once we have
                // both.
>>>>>>> 2969b22c
                using var ms = new MemoryStream();
                var result = (await compilation).Emit(ms, manifestResources: await manifestResources);

                if (!result.Success)
                {
                    IEnumerable<Diagnostic> failures = result.Diagnostics.Where(diagnostic =>
                        diagnostic.IsWarningAsError ||
                        diagnostic.Severity == DiagnosticSeverity.Error);

                    logger.LogError("IQS000", "Could not compile Roslyn dll from working folder.");

                    foreach (Diagnostic diagnostic in failures)
                    {
                        logger.LogError(diagnostic.Id, diagnostic.GetMessage());
                    }

                    return null;
                }
                else
                {
                    logger.LogDebug($"Assembly successfully generated. Caching at {dllName}.");
                    var data = ms.ToArray();

                    try
                    {
                        File.WriteAllBytes(dllName, data);
                    }
                    catch (Exception e)
                    {
                        logger.LogError("IQS001", $"Unable to save assembly cache: {e.Message}.");
                    }

                    qirStream?.Seek(0, SeekOrigin.Begin);
                    return new AssemblyInfo(Assembly.Load(data), dllName, fromSources.ToArray(), qirStream);
                }
            }
            catch (Exception e)
            {
                logger.LogError("IQS002", $"Unexpected error compiling assembly: {e.Message}.");
                return null;
            }
        }
    }
}<|MERGE_RESOLUTION|>--- conflicted
+++ resolved
@@ -285,13 +285,8 @@
         }
 
         /// <inheritdoc/>
-<<<<<<< HEAD
-        public AssemblyInfo? BuildEntryPoint(OperationInfo operation, CompilerMetadata metadatas, QSharpLogger logger, string dllName, string? executionTarget = null,
+        public async Task<AssemblyInfo?> BuildEntryPoint(OperationInfo operation, CompilerMetadata metadatas, QSharpLogger logger, string dllName, string? executionTarget = null,
             RuntimeCapability? runtimeCapability = null, bool generateQir = false)
-=======
-        public async Task<AssemblyInfo?> BuildEntryPoint(OperationInfo operation, CompilerMetadata metadatas, QSharpLogger logger, string dllName, string? executionTarget = null,
-            RuntimeCapability? runtimeCapability = null)
->>>>>>> 2969b22c
         {
             var signature = operation.Header.PrintSignature();
             var argumentTuple = SyntaxTreeToQsharp.ArgumentTuple(operation.Header.ArgumentTuple, type => type.ToString(), symbolsOnly: true);
@@ -308,11 +303,7 @@
                 }}";
 
             var sources = new Dictionary<Uri, string>() {{ entryPointUri, entryPointSnippet }}.ToImmutableDictionary();
-<<<<<<< HEAD
-            return BuildAssembly(sources, metadatas, logger, dllName, compileAsExecutable: true, executionTarget, runtimeCapability, regenerateAll: true, generateQir: generateQir);
-=======
-            return await BuildAssembly(sources, metadatas, logger, dllName, compileAsExecutable: true, executionTarget, runtimeCapability, regenerateAll: true);
->>>>>>> 2969b22c
+            return await BuildAssembly(sources, metadatas, logger, dllName, compileAsExecutable: true, executionTarget, runtimeCapability, regenerateAll: true, generateQir: generateQir);
         }
 
         /// <summary>
@@ -364,21 +355,16 @@
         /// <summary>
         /// Builds the corresponding .net core assembly from the Q# syntax tree.
         /// </summary>
-<<<<<<< HEAD
         /// <remarks>
         ///     The resulting assembly info will contain QIR instead of a Q#
         ///     syntax if <paramref name="executionTarget" /> is non-null or
         ///     <paramref name="generateQir" /> is set. QIR generation requires at
         ///     least one valid entry point to be defined.
         /// </remarks>
-        private AssemblyInfo? BuildAssembly(ImmutableDictionary<Uri, string> sources, CompilerMetadata metadata, QSharpLogger logger, 
+        private async Task<AssemblyInfo?> BuildAssembly(ImmutableDictionary<Uri, string> sources, CompilerMetadata metadata, QSharpLogger logger, 
             string dllName, bool compileAsExecutable, string? executionTarget,
-            RuntimeCapability? runtimeCapability = null, bool regenerateAll = false,
+            RuntimeCapability? runtimeCapability = null, bool regenerateAll = false, ITaskReporter? parent = null,
             bool generateQir = false)
-=======
-        private async Task<AssemblyInfo?> BuildAssembly(ImmutableDictionary<Uri, string> sources, CompilerMetadata metadata, QSharpLogger logger, string dllName, bool compileAsExecutable, string? executionTarget,
-            RuntimeCapability? runtimeCapability = null, bool regenerateAll = false, ITaskReporter? parent = null)
->>>>>>> 2969b22c
         {
             using var perfTask = parent?.BeginSubtask("Building assembly.", "build-assembly");
             logger.LogDebug($"Compiling the following Q# files: {string.Join(",", sources.Keys.Select(f => f.LocalPath))}");
@@ -435,31 +421,30 @@
                                 ? qsCompilation.Namespaces
                                 : qsCompilation.Namespaces.Select(ns => FilterBySourceFile.Apply(ns, s => s.EndsWith(".qs")));
 
-<<<<<<< HEAD
-                List<ResourceDescription>? manifestResources = null;
+                // In parallel, get manifest resources by writing syntax trees to memory.
+                Task<List<ResourceDescription>?> manifestResources = null;
                 Stream? qirStream = null;
                 if (string.IsNullOrEmpty(executionTarget) && !generateQir)
                 {
-                    // Generate the assembly from the C# compilation:
-                    var syntaxTree = new QsCompilation(fromSources.ToImmutableArray(), qsCompilation.EntryPoints);
-
-                    using var serializedCompilation = new MemoryStream();
-                    if (!CompilationLoader.WriteBinary(syntaxTree, serializedCompilation))
-                    {
-                        logger.LogError("IQS005", "Failed to write compilation to binary stream.");
-                        return null;
-                    }
-
-                    manifestResources = new List<ResourceDescription>()
-                    {
-                        new ResourceDescription(
-                            resourceName: DotnetCoreDll.SyntaxTreeResourceName,
-                            dataProvider: () => new MemoryStream(serializedCompilation.ToArray()),
-                            isPublic: true
-                        )
-                    };
-
-
+                    manifestResources = Task.Run(() =>
+                    {
+                        using var qstTask = codeGenTask?.BeginSubtask("Serializing Q# syntax tree.", "serialize-qs-ast");
+                        var syntaxTree = new QsCompilation(fromSources.ToImmutableArray(), qsCompilation.EntryPoints);
+                        using var serializedCompilation = new MemoryStream();
+                        if (!CompilationLoader.WriteBinary(syntaxTree, serializedCompilation))
+                        {
+                            logger.LogError("IQS005", "Failed to write compilation to binary stream.");
+                            return null;
+                        }
+                        return new List<ResourceDescription>()
+                        {
+                            new ResourceDescription(
+                                resourceName: DotnetCoreDll.SyntaxTreeResourceName,
+                                dataProvider: () => new MemoryStream(serializedCompilation.ToArray()),
+                                isPublic: true
+                            )
+                        };
+                    });
                 }
                 else if (qsCompilation.EntryPoints.Any())
                 {
@@ -467,10 +452,8 @@
                     transformed = InferTargetInstructions.ReplaceSelfAdjointSpecializations(transformed);
                     transformed = InferTargetInstructions.LiftIntrinsicSpecializations(transformed);
                     var allAttributesAdded = InferTargetInstructions.TryAddMissingTargetInstructionAttributes(transformed, out transformed);
-
                     using var generator = new Generator(transformed);
                     generator.Apply();
-
                     // Write generated QIR to disk.
                     var tempPath = Path.GetTempPath();
                     var bcFile = CompilationLoader.GeneratedFile(Path.Combine(tempPath, Path.GetRandomFileName()), tempPath, ".bc", "");
@@ -485,33 +468,8 @@
                     return null;
                 }
 
-=======
-                // In parallel, get manifest resources by writing syntax trees to memory.
-                var manifestResources = Task.Run(() =>
-                {
-                    using var qstTask = codeGenTask?.BeginSubtask("Serializing Q# syntax tree.", "serialize-qs-ast");
-                    var syntaxTree = new QsCompilation(fromSources.ToImmutableArray(), qsCompilation.EntryPoints);
-
-                    using var serializedCompilation = new MemoryStream();
-                    if (!CompilationLoader.WriteBinary(syntaxTree, serializedCompilation))
-                    {
-                        logger.LogError("IQS005", "Failed to write compilation to binary stream.");
-                        return null;
-                    }
-
-                    return new List<ResourceDescription>()
-                    {
-                        new ResourceDescription(
-                            resourceName: DotnetCoreDll.SyntaxTreeResourceName,
-                            dataProvider: () => new MemoryStream(serializedCompilation.ToArray()),
-                            isPublic: true
-                        )
-                    };
-                });
-
                 // Generate the assembly from the C# compilation once we have
                 // both.
->>>>>>> 2969b22c
                 using var ms = new MemoryStream();
                 var result = (await compilation).Emit(ms, manifestResources: await manifestResources);
 
