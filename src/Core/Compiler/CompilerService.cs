﻿// Copyright (c) Microsoft Corporation.
// Licensed under the MIT License.

#nullable enable

using System.Diagnostics;
using System.IO;
using System.Reflection;
using System.Text;

using Microsoft.CodeAnalysis;
using Microsoft.CodeAnalysis.CSharp;
using Microsoft.Extensions.Logging;
using Microsoft.Extensions.Options;
using Microsoft.Quantum.IQSharp.Common;
using Microsoft.Quantum.QsCompiler;
using Microsoft.Quantum.QsCompiler.CompilationBuilder;
using Microsoft.Quantum.QsCompiler.CsharpGeneration;
using Microsoft.Quantum.QsCompiler.QIR;
using Microsoft.Quantum.QsCompiler.ReservedKeywords;
using Microsoft.Quantum.QsCompiler.SyntaxProcessing;
using Microsoft.Quantum.QsCompiler.SyntaxTokens;
using Microsoft.Quantum.QsCompiler.SyntaxTree;
using Microsoft.Quantum.QsCompiler.Transformations.BasicTransformations;
using Microsoft.Quantum.QsCompiler.Transformations.QsCodeOutput;
using QsReferences = Microsoft.Quantum.QsCompiler.CompilationBuilder.References;

namespace Microsoft.Quantum.IQSharp
{


    /// <summary>
    /// Default implementation of ICompilerService.
    /// This service is capable of building .net core assemblies on the fly from Q# code.
    /// </summary>
    public class CompilerService : ICompilerService
    {
        /// <summary>
        ///     Settings for controlling how the compiler service creates
        ///     assemblies from snippets.
        /// </summary>
        public class Settings
        {
            /// <summary>
            ///     A list of namespaces to be automatically opened in snippets,
            ///     separated by <c>,</c>. If <c>"$null"</c>, then no namespaces
            ///     are opened. Aliases can be provided by using <c>=</c>.
            /// </summary>
            public string? AutoOpenNamespaces { get; set; }


            /// <summary>
            ///     If <c>true</c>, loads and caches compiler dependencies (e.g.: Roslyn
            ///     and Q# code generation) on startup.
            ///     This has a significant performance advantage, especially
            ///     when a kernel is started in the background, but can cause
            ///     more RAM to be used.
            /// </summary>
            public bool CacheCompilerDependencies { get; set; } = false;
        }

        /// <summary>
        /// The name of the generated namespace for the entry point.
        /// </summary>
        private static readonly string EntryPointNamespaceName = "ENTRYPOINT";

        /// <inheritdoc/>
        public IDictionary<string, string?> AutoOpenNamespaces { get; set; } = new Dictionary<string, string?>
        {
            ["Microsoft.Quantum.Intrinsic"] = null,
            ["Microsoft.Quantum.Canon"] = null
        };

        private readonly Task DependenciesInitialized;
        private readonly ILogger? Logger;

        // Note to future IQ# developers: This service should start ★fast★.
        // Please be judicious when adding parameters to this constructor, and
        // defer those dependencies to tasks if at all possible.
        public CompilerService(
            ILogger<CompilerService>? logger,
            IOptions<Settings>? options,
            IEventService? eventService,
            IServiceProvider serviceProvider
        )
        {
            var stopwatch = new Stopwatch();
            stopwatch.Start();
            Logger = logger;
            if (options?.Value?.AutoOpenNamespaces is string namespaces)
            {
                logger?.LogInformation(
                    "Auto-open namespaces overridden by startup options: \"{0}\"",
                    namespaces
                );
                AutoOpenNamespaces =
                    namespaces.Trim() == "$null"
                    ? new Dictionary<string, string?>()
                    : namespaces
                      .Split(",")
                      .Select(ns => ns.Split("=", 2).Select(part => part.Trim()).ToArray())
                      .ToDictionary(
                          nsParts => nsParts[0],
                          nsParts => nsParts.Length > 1 ? nsParts[1] : null
                      );
            }

            eventService?.TriggerServiceInitialized<ICompilerService>(this);
            if (options?.Value.CacheCompilerDependencies ?? false)
            {
                DependenciesInitialized = InitializeDependencies(serviceProvider.GetRequiredServiceInBackground<IReferences>(logger));
                Task.Run(async () =>
                {
                    await DependenciesInitialized;
                    stopwatch.Stop();
                    logger?.LogInformation(
                        "Initialized dependencies for compiler service {Elapsed} after service start.",
                        stopwatch.Elapsed
                    );
                });
            }
            else
            {
                DependenciesInitialized = Task.CompletedTask;
            }
        }

        // We take references as a task so that it can load in the background
        // without placing a hard dependency at the level of a constructor.
        // That in turn allows this service to begin initializing sooner during
        // kernel startup.
        private async Task InitializeDependencies(Task<IReferences> referencesTask) => await
            // Force types that we'll depend on later to initialize by
            // calling trivial methods now.
            Task.WhenAll(
                Task.Run(
                    () =>
                    {
                        CreateTemporaryLoader("");
                    }
                ),
                Task.Run(
                    async () =>
                    {
                        // See https://github.com/dotnet/roslyn/issues/46340
                        // for why this works. We need to compile something
                        // that actually depends on something in System so
                        // that the assembly references we're trying to cache
                        // don't get optimized away.
                        var compilation = CSharpCompilation.Create(
                            Path.GetRandomFileName(),
                            syntaxTrees: new List<CodeAnalysis.SyntaxTree>
                            {
                                CSharpSyntaxTree.ParseText(@"
                                    using System;
                                    namespace Placeholder
                                    {
                                        public class Placeholder
                                        {
                                            public void DoSomething()
                                            {
                                                Console.WriteLine(""hi!"");
                                            }
                                        }
                                    }
                                ")
                            },
                            references: (await referencesTask).CompilerMetadata.RoslynMetadatas,
                            options: new CSharpCompilationOptions(
                                OutputKind.DynamicallyLinkedLibrary,
                                optimizationLevel: OptimizationLevel.Release,
                                allowUnsafe: true
                            )
                        );
                        try
                        {
                            using var ms = new MemoryStream();
                            var result = compilation.Emit(ms);
                            if (!result.Success)
                            {
                                var failures = string.Join("\n",
                                    result.Diagnostics
                                    .Select(diag => diag.ToString())
                                );
                                Logger?.LogWarning(
                                    "C# compilation failure or warnings while initializing Roslyn dependencies:\n{Failures}",
                                    failures
                                );
                            }
                            else
                            {
                                // Do nothing — the compilation worked, so we
                                // should have initialized things correctly.
                            }
                        }
                        catch (Exception ex)
                        {
                            // Exceptions here are noncritical, but could have
                            // perf impact, so log them accordingly.
                            Logger?.LogWarning(ex, "Exception encountered while initializing Roslyn dependencies.");
                        }
                    }
                ),
                Task.Run(
                    () =>
                    {
                        var codegenContext = CodegenContext.Create(ImmutableArray<QsNamespace>.Empty);
                        SimulationCode.generate("foo", codegenContext);
                    }
                ),
                Task.Run(
                    () =>
                    {
                        try
                        {
                            var syntaxTree = new QsCompilation(
                                ImmutableArray<QsNamespace>.Empty,
                                ImmutableArray<QsQualifiedName>.Empty
                            );
                            using var serializedCompilation = new MemoryStream();
                            CompilationLoader.WriteBinary(syntaxTree, serializedCompilation);
                        }
                        // Ignore errors, since we don't care about the result;
                        // we just want to force static constructors to load.
                        catch {}
                    }
                )
            );

        private CompilationLoader CreateTemporaryLoader(string source, ITaskReporter? perfTask = null)
        {
            var uri = new Uri(Path.GetFullPath("__CODE_SNIPPET__.qs"));
            var sources = new Dictionary<Uri, string>() { { uri, $"namespace {Snippets.SNIPPETS_NAMESPACE} {{ {source} }}" } }.ToImmutableDictionary();
            var loadOptions = new CompilationLoader.Configuration();
            perfTask?.ReportStatus("Ready to create compilation loader.", "ready-loader");
            return new CompilationLoader(_ => sources, _ => QsReferences.Empty, loadOptions);
        }

        /// <inheritdoc/>
        public IEnumerable<QsNamespaceElement> IdentifyElements(string source, ITaskReporter? parent = null)
        {
            using var perfTask = parent?.BeginSubtask("Identifying namespace elements", "identify-elements");
            var loader = CreateTemporaryLoader(source, perfTask);
            perfTask?.ReportStatus("Created loader.", "created-loader");
            if (loader.VerifiedCompilation == null) { return ImmutableArray<QsNamespaceElement>.Empty; }
            return loader.VerifiedCompilation.SyntaxTree.TryGetValue(Snippets.SNIPPETS_NAMESPACE, out var tree)
                   ? tree.Elements
                   : ImmutableArray<QsNamespaceElement>.Empty;
        }

        /// <inheritdoc/>
        public IDictionary<string, string?> IdentifyOpenedNamespaces(string source)
        {
            var loader = CreateTemporaryLoader(source);
            if (loader.VerifiedCompilation == null) { return ImmutableDictionary<string, string?>.Empty; }
            return loader.VerifiedCompilation.Tokenization.Values
                .SelectMany(tokens => tokens.SelectMany(fragments => fragments))
                .Where(fragment => fragment.Kind != null && fragment.Kind.IsOpenDirective)
                .Select(fragment => ((QsFragmentKind.OpenDirective)fragment.Kind!))
                .Where(openDirective => !string.IsNullOrEmpty(openDirective.Item1.Symbol?.AsDeclarationName(null)))
                .ToDictionary(
                    openDirective => openDirective.Item1.Symbol.AsDeclarationName(null),
                    openDirective => openDirective.Item2.ValueOr(null)?.Symbol?.AsDeclarationName(null));
        }

        /// <summary> 
        /// Compiles the given Q# code and returns the list of elements found in it.
        /// Removes all currently tracked source files in the CompilationManager and replaces them with the given ones.
        /// The compiler does this on a best effort basis, so it will return the elements even if the compilation fails.
        /// If the given references are not null, reloads the references loaded in by the CompilationManager
        /// if the keys of the given references differ from the currently loaded ones.
        /// Returns an enumerable of all namespaces, including the content from both source files and references.
        /// </summary> 
        private QsCompilation? UpdateCompilation(
            ImmutableDictionary<Uri, string> sources,
            QsReferences references,
            QSharpLogger? logger = null,
            bool compileAsExecutable = false,
            string? executionTarget = null,
            TargetCapability? capability = null,
            ITaskReporter? parent = null
        )
        {
            using var perfTask = parent?.BeginSubtask("Updating compilation", "update-compilation");
            var loadOptions = new CompilationLoader.Configuration
            {
                GenerateFunctorSupport = true,
                LoadReferencesBasedOnGeneratedCsharp = false, // deserialization of resources in references is only needed if there is an execution target
                IsExecutable = compileAsExecutable,
                AssemblyConstants = new Dictionary<string, string> { [AssemblyConstants.ProcessorArchitecture] = executionTarget ?? string.Empty },
<<<<<<< HEAD
                RuntimeCapability = runtimeCapability ?? RuntimeCapability.FullComputation,
                // ToDo: The logic for determining if we should generate QIR should live in the SubmitterFactory as a
                // static function, `TargetSupportsQir`. We should then be calling that static function here for
                // PrepareQirGeneration instead of this logic.
                // GitHub Issue: https://github.com/microsoft/qsharp-runtime/issues/968
                PrepareQirGeneration = executionTarget?.StartsWith("microsoft.simulator") ?? false
=======
                TargetCapability = capability ?? TargetCapabilityModule.FullComputation,
>>>>>>> 73967642
            };
            var loaded = new CompilationLoader(_ => sources, _ => references, loadOptions, logger);
            return loaded.CompilationOutput;
        }

        /// <inheritdoc/>
        public async Task<AssemblyInfo?> BuildEntryPoint(OperationInfo operation, CompilerMetadata metadatas, QSharpLogger logger, string dllName, string? executionTarget = null,
<<<<<<< HEAD
            RuntimeCapability? runtimeCapability = null, bool generateQir = false)
=======
            TargetCapability? capability = null)
>>>>>>> 73967642
        {
            var signature = operation.Header.PrintSignature();
            var argumentTuple = SyntaxTreeToQsharp.ArgumentTuple(operation.Header.ArgumentTuple, type => type.ToString(), symbolsOnly: true);

            var entryPointUri = new Uri(Path.GetFullPath(Path.Combine("/", $"entrypoint.qs")));
            var entryPointSnippet = @$"namespace {EntryPointNamespaceName}
                {{
                    open {operation.Header.QualifiedName.Namespace};
                    @{BuiltIn.EntryPoint.FullName}()
                    operation {signature}
                    {{
                        return {operation.Header.QualifiedName}{argumentTuple};
                    }}
                }}";

            var sources = new Dictionary<Uri, string>() {{ entryPointUri, entryPointSnippet }}.ToImmutableDictionary();
<<<<<<< HEAD
            return await BuildAssembly(sources, metadatas, logger, dllName, compileAsExecutable: true, executionTarget, runtimeCapability, regenerateAll: true, generateQir: generateQir);
=======
            return await BuildAssembly(sources, metadatas, logger, dllName, compileAsExecutable: true, executionTarget, capability, regenerateAll: true);
>>>>>>> 73967642
        }

        /// <summary>
        /// Builds the corresponding .net core assembly from the code in the given Q# Snippets.
        /// Each snippet code is wrapped inside the 'SNIPPETS_NAMESPACE' namespace and processed as a file
        /// with the same name as the snippet id.
        /// </summary>
        public async Task<AssemblyInfo?> BuildSnippets(Snippet[] snippets, CompilerMetadata metadatas, QSharpLogger logger, string dllName, string? executionTarget = null,
            TargetCapability? capability = null, ITaskReporter? parent = null)
        {
            using var perfTask = parent?.BeginSubtask("Building snippets.", "build-snippets");
            string openStatements = string.Join("", AutoOpenNamespaces.Select(
                entry => string.IsNullOrEmpty(entry.Value) 
                    ? $"open {entry.Key};"
                    : $"open {entry.Key} as {entry.Value};"
                ));
            string WrapInNamespace(Snippet s) =>
                $"namespace {Snippets.SNIPPETS_NAMESPACE} {{ {openStatements}\n{s.code}\n}}";

            var sources = snippets.ToImmutableDictionary(s => s.Uri, WrapInNamespace);

            // Ignore some warnings about already-open namespaces and aliases when compiling snippets.
            var warningCodesToIgnore = new List<QsCompiler.Diagnostics.WarningCode>()
            {
                QsCompiler.Diagnostics.WarningCode.NamespaceAleadyOpen,
                QsCompiler.Diagnostics.WarningCode.NamespaceAliasIsAlreadyDefined,
            };

            warningCodesToIgnore.ForEach(code => logger.WarningCodesToIgnore.Add(code));
            perfTask?.ReportStatus("About to build assembly.", "build-assembly");
            var assembly = await BuildAssembly(sources, metadatas, logger, dllName, compileAsExecutable: false, 
                executionTarget, capability, parent: perfTask);
            perfTask?.ReportStatus("Built assembly.", "built-assembly");
            warningCodesToIgnore.ForEach(code => logger.WarningCodesToIgnore.Remove(code));

            return assembly;
        }

        /// <summary>
        /// Builds the corresponding .net core assembly from the code in the given files.
        /// </summary>
        public async Task<AssemblyInfo?> BuildFiles(string[] files, CompilerMetadata metadatas, QSharpLogger logger, string dllName, string? executionTarget = null,
            TargetCapability? capability = null)
        {
            var sources = ProjectManager.LoadSourceFiles(files, d => logger?.Log(d), ex => logger?.Log(ex));
            return await BuildAssembly(sources, metadatas, logger, dllName, compileAsExecutable: false, executionTarget, capability);
        }

        /// <summary>
        /// Builds the corresponding .net core assembly from the Q# syntax tree.
        /// </summary>
<<<<<<< HEAD
        /// <remarks>
        ///     The resulting assembly info will contain QIR instead of a Q#
        ///     syntax if <paramref name="executionTarget" /> is non-null or
        ///     <paramref name="generateQir" /> is set. QIR generation requires at
        ///     least one valid entry point to be defined.
        /// </remarks>
        private async Task<AssemblyInfo?> BuildAssembly(ImmutableDictionary<Uri, string> sources, CompilerMetadata metadata, QSharpLogger logger, 
            string dllName, bool compileAsExecutable, string? executionTarget,
            RuntimeCapability? runtimeCapability = null, bool regenerateAll = false, ITaskReporter? parent = null,
            bool generateQir = false)
=======
        private async Task<AssemblyInfo?> BuildAssembly(ImmutableDictionary<Uri, string> sources, CompilerMetadata metadata, QSharpLogger logger, string dllName, bool compileAsExecutable, string? executionTarget,
            TargetCapability? capability = null, bool regenerateAll = false, ITaskReporter? parent = null)
>>>>>>> 73967642
        {
            using var perfTask = parent?.BeginSubtask("Building assembly.", "build-assembly");
            logger.LogDebug($"Compiling the following Q# files: {string.Join(",", sources.Keys.Select(f => f.LocalPath))}");

            // Ignore any @EntryPoint() attributes found in libraries.
            logger.WarningCodesToIgnore.Add(QsCompiler.Diagnostics.WarningCode.EntryPointInLibrary);
            var qsCompilation = this.UpdateCompilation(sources, metadata.QsMetadatas, logger, compileAsExecutable, executionTarget, capability, parent: perfTask);
            logger.WarningCodesToIgnore.Remove(QsCompiler.Diagnostics.WarningCode.EntryPointInLibrary);

            if (logger.HasErrors || qsCompilation == null) return null;

            try
            {
                using var codeGenTask = perfTask?.BeginSubtask("Code generation", "code-generation");

                var fromSources = regenerateAll
                                ? qsCompilation.Namespaces
                                : qsCompilation.Namespaces.Select(ns => FilterBySourceFile.Apply(ns, s => s.EndsWith(".qs")));

                // In parallel, get manifest resources by writing syntax trees to memory.
                Task<List<ResourceDescription>?> manifestResources = Task.FromResult<List<ResourceDescription>?>(null);
                Stream? qirStream = null;
                if (string.IsNullOrEmpty(executionTarget) && !generateQir)
                {
                    manifestResources = Task.Run(() =>
                    {
                        using var qstTask = codeGenTask?.BeginSubtask("Serializing Q# syntax tree.", "serialize-qs-ast");
                        var syntaxTree = new QsCompilation(fromSources.ToImmutableArray(), qsCompilation.EntryPoints);
                        using var serializedCompilation = new MemoryStream();
                        if (!CompilationLoader.WriteBinary(syntaxTree, serializedCompilation))
                        {
                            logger.LogError("IQS005", "Failed to write compilation to binary stream.");
                            return null;
                        }
                        return new List<ResourceDescription>()
                        {
                            new ResourceDescription(
                                resourceName: DotnetCoreDll.SyntaxTreeResourceName,
                                dataProvider: () => new MemoryStream(serializedCompilation.ToArray()),
                                isPublic: true
                            )
                        };
                    });
                }
                else if (qsCompilation.EntryPoints.Any())
                {
                    var transformed = TrimSyntaxTree.Apply(qsCompilation, keepAllIntrinsics: false);
                    transformed = InferTargetInstructions.ReplaceSelfAdjointSpecializations(transformed);
                    transformed = InferTargetInstructions.LiftIntrinsicSpecializations(transformed);
                    var allAttributesAdded = InferTargetInstructions.TryAddMissingTargetInstructionAttributes(transformed, out transformed);
                    using var generator = new Generator(transformed);
                    generator.Apply();
                    // Write generated QIR to disk.
                    var tempPath = Path.GetTempPath();
                    var bcFile = CompilationLoader.GeneratedFile(Path.Combine(tempPath, Path.GetRandomFileName()), tempPath, ".bc", "");
                    generator.Emit(bcFile, emitBitcode: true);
                    qirStream = File.OpenRead(bcFile);
                }
                else if (generateQir)
                {
                    // If we made it here, QIR was enabled, but we didn't have
                    // any valid entry points.
                    logger.LogError("IQS006", "QIR generation was enabled, but no entry points were defined.");
                    return null;
                }

                // In the meanwhile...
                // Generate C# simulation code from Q# syntax tree and convert it into C# syntax trees:
                var allSources = regenerateAll
                    ? GetSourceFiles.Apply(qsCompilation.Namespaces)
                    : sources.Keys.Select(
                        file => CompilationUnitManager.GetFileId(file)
                      );

                CodeAnalysis.SyntaxTree createTree(string file)
                {
                    codeGenTask?.ReportStatus($"Creating codegen context for file {file}", "generate-one-file");
                    var codegenContext = string.IsNullOrEmpty(executionTarget)
                        ? CodegenContext.Create(qsCompilation.Namespaces)
                        : CodegenContext.Create(qsCompilation.Namespaces, new Dictionary<string, string>() { { AssemblyConstants.ExecutionTarget, executionTarget } });
                    codeGenTask?.ReportStatus($"Generating C# for file {file}", "generate-one-file");
                    var code = SimulationCode.generate(file, codegenContext);
                    codeGenTask?.ReportStatus($"Parsing generated C# for file {file}", "generate-one-file");
                    logger.LogDebug($"Generated the following C# code for {file}:\n=============\n{code}\n=============\n");
                    return CSharpSyntaxTree.ParseText(code, encoding: UTF8Encoding.UTF8);
                }

                var trees = allSources.Select(createTree).ToImmutableList();
                var options = new CSharpCompilationOptions(OutputKind.DynamicallyLinkedLibrary, optimizationLevel: OptimizationLevel.Debug);
                var parsedTrees = trees;
                using var csCompileTask = codeGenTask?.BeginSubtask("Compiling generated C#.", "compile-csharp");

                var compilation = CSharpCompilation.Create(
                    Path.GetFileNameWithoutExtension(dllName),
                    parsedTrees,
                    metadata.RoslynMetadatas,
                    options);

                // Generate the assembly from the C# compilation and the manifestResources once we have
                // both.
                using var ms = new MemoryStream();
                var result = compilation.Emit(ms, manifestResources: await manifestResources);

                if (!result.Success)
                {
                    IEnumerable<Diagnostic> failures = result.Diagnostics.Where(diagnostic =>
                        diagnostic.IsWarningAsError ||
                        diagnostic.Severity == DiagnosticSeverity.Error);

                    logger.LogError("IQS000", "Could not compile Roslyn dll from working folder.");

                    foreach (Diagnostic diagnostic in failures)
                    {
                        logger.LogError(diagnostic.Id, diagnostic.GetMessage());
                    }

                    return null;
                }
                else
                {
                    logger.LogDebug($"Assembly successfully generated. Caching at {dllName}.");
                    var data = ms.ToArray();

                    try
                    {
                        File.WriteAllBytes(dllName, data);
                    }
                    catch (Exception e)
                    {
                        logger.LogError("IQS001", $"Unable to save assembly cache: {e.Message}.");
                    }

                    qirStream?.Seek(0, SeekOrigin.Begin);
                    return new AssemblyInfo(Assembly.Load(data), dllName, fromSources.ToArray(), qirStream);
                }
            }
            catch (Exception e)
            {
                // Log to the IQ# logger...
                Logger?.LogError(e, $"Unexpected error compiling assembly.");
                // ...and to the Q# compiler log.
                logger.LogError("IQS002", $"Unexpected error compiling assembly: {e.Message}.");
                return null;
            }
        }
    }
}<|MERGE_RESOLUTION|>--- conflicted
+++ resolved
@@ -288,16 +288,12 @@
                 LoadReferencesBasedOnGeneratedCsharp = false, // deserialization of resources in references is only needed if there is an execution target
                 IsExecutable = compileAsExecutable,
                 AssemblyConstants = new Dictionary<string, string> { [AssemblyConstants.ProcessorArchitecture] = executionTarget ?? string.Empty },
-<<<<<<< HEAD
-                RuntimeCapability = runtimeCapability ?? RuntimeCapability.FullComputation,
+                TargetCapability = capability ?? TargetCapabilityModule.FullComputation,
                 // ToDo: The logic for determining if we should generate QIR should live in the SubmitterFactory as a
                 // static function, `TargetSupportsQir`. We should then be calling that static function here for
                 // PrepareQirGeneration instead of this logic.
                 // GitHub Issue: https://github.com/microsoft/qsharp-runtime/issues/968
                 PrepareQirGeneration = executionTarget?.StartsWith("microsoft.simulator") ?? false
-=======
-                TargetCapability = capability ?? TargetCapabilityModule.FullComputation,
->>>>>>> 73967642
             };
             var loaded = new CompilationLoader(_ => sources, _ => references, loadOptions, logger);
             return loaded.CompilationOutput;
@@ -305,11 +301,7 @@
 
         /// <inheritdoc/>
         public async Task<AssemblyInfo?> BuildEntryPoint(OperationInfo operation, CompilerMetadata metadatas, QSharpLogger logger, string dllName, string? executionTarget = null,
-<<<<<<< HEAD
-            RuntimeCapability? runtimeCapability = null, bool generateQir = false)
-=======
-            TargetCapability? capability = null)
->>>>>>> 73967642
+            TargetCapability? capability = null, bool generateQir = false)
         {
             var signature = operation.Header.PrintSignature();
             var argumentTuple = SyntaxTreeToQsharp.ArgumentTuple(operation.Header.ArgumentTuple, type => type.ToString(), symbolsOnly: true);
@@ -326,11 +318,7 @@
                 }}";
 
             var sources = new Dictionary<Uri, string>() {{ entryPointUri, entryPointSnippet }}.ToImmutableDictionary();
-<<<<<<< HEAD
-            return await BuildAssembly(sources, metadatas, logger, dllName, compileAsExecutable: true, executionTarget, runtimeCapability, regenerateAll: true, generateQir: generateQir);
-=======
-            return await BuildAssembly(sources, metadatas, logger, dllName, compileAsExecutable: true, executionTarget, capability, regenerateAll: true);
->>>>>>> 73967642
+            return await BuildAssembly(sources, metadatas, logger, dllName, compileAsExecutable: true, executionTarget, capability, regenerateAll: true, generateQir: generateQir);
         }
 
         /// <summary>
@@ -382,7 +370,6 @@
         /// <summary>
         /// Builds the corresponding .net core assembly from the Q# syntax tree.
         /// </summary>
-<<<<<<< HEAD
         /// <remarks>
         ///     The resulting assembly info will contain QIR instead of a Q#
         ///     syntax if <paramref name="executionTarget" /> is non-null or
@@ -391,12 +378,8 @@
         /// </remarks>
         private async Task<AssemblyInfo?> BuildAssembly(ImmutableDictionary<Uri, string> sources, CompilerMetadata metadata, QSharpLogger logger, 
             string dllName, bool compileAsExecutable, string? executionTarget,
-            RuntimeCapability? runtimeCapability = null, bool regenerateAll = false, ITaskReporter? parent = null,
+            TargetCapability? capability = null, bool regenerateAll = false, ITaskReporter? parent = null,
             bool generateQir = false)
-=======
-        private async Task<AssemblyInfo?> BuildAssembly(ImmutableDictionary<Uri, string> sources, CompilerMetadata metadata, QSharpLogger logger, string dllName, bool compileAsExecutable, string? executionTarget,
-            TargetCapability? capability = null, bool regenerateAll = false, ITaskReporter? parent = null)
->>>>>>> 73967642
         {
             using var perfTask = parent?.BeginSubtask("Building assembly.", "build-assembly");
             logger.LogDebug($"Compiling the following Q# files: {string.Join(",", sources.Keys.Select(f => f.LocalPath))}");
