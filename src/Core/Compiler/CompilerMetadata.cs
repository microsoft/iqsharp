﻿// Copyright (c) Microsoft Corporation. All rights reserved.
// Licensed under the MIT License.

using System;
using System.Collections.Generic;
using System.Collections.Immutable;
using System.Linq;
using System.Reflection;

using Microsoft.CodeAnalysis;
using Microsoft.Quantum.QsCompiler.CompilationBuilder;
using Microsoft.Quantum.IQSharp.Common;

using QsReferences = Microsoft.Quantum.QsCompiler.CompilationBuilder.References;

namespace Microsoft.Quantum.IQSharp
{
    public class CompilerMetadata
    {
        internal static readonly bool LoadFromCsharp = false; // todo: we should make this properly configurable

        private IEnumerable<String> Paths { get; }

        /// <summary>
        /// The list of Assemblies and their dependencies in the format the C# compiler (Roslyn) expects them.
        /// </summary>
        public IEnumerable<MetadataReference> RoslynMetadatas { get; }

        /// <summary>
        ///  The list of Assemblies and their dependencies in the format the Q# compiler expects them.
        /// </summary>
        public QsReferences QsMetadatas { get; }

        public CompilerMetadata(IEnumerable<AssemblyInfo> assemblies)
        {
            Paths = PathsInit(assemblies);
            RoslynMetadatas = RoslynInit(Paths);
            QsMetadatas = QsInit(Paths);
        }

        private CompilerMetadata(IEnumerable<String> paths, IEnumerable<MetadataReference> roslyn, QsReferences qsharp)
        {
            Paths = paths;
            RoslynMetadatas = roslyn;
            QsMetadatas = qsharp;
        }

        /// <summary>
        /// Calculates the paths for all the Assemblies and their dependencies.
        /// </summary>
        private static List<string> PathsInit(IEnumerable<AssemblyInfo> assemblies, IEnumerable<string> seed = null)
        {
            var found = new List<string>(seed ?? Enumerable.Empty<string>());
            foreach (var a in assemblies)
            {
                AddReferencesPaths(found, a.Assembly, a.Location);
            }
            return found;
        }

        private static void AddReferencesPaths(List<string> found, Assembly asm, string location)
        {
            if (string.IsNullOrEmpty(location)) return;

            if (found.Contains(location))
            {
                return;
            }

            found.Add(location);

            foreach (var a in asm.GetReferencedAssemblies())
            {
                try
                {
                    var assm = Assembly.Load(a);
                    AddReferencesPaths(found, assm, assm.Location);
                }
                catch (Exception)
                {
                    //Ignore assembly if it can't be loaded.
                }
            }
        }

        /// <summary>
        /// Calculates Roslyn's MetadataReference for all the Assemblies and their dependencies.
        /// </summary>
        private static ImmutableArray<MetadataReference> RoslynInit(IEnumerable<string> paths)
        {
            var mds = paths.Select(p => MetadataReference.CreateFromFile(p));
            return mds.Select(a => a as MetadataReference).ToImmutableArray();
        }

        /// <summary>
        /// Calculates Q# metadata needed for all the Assemblies and their dependencies.
        /// </summary>
<<<<<<< HEAD
        private static QsReferences QsInit(IEnumerable<string> paths)
        {
            var headers = ProjectManager.LoadReferencedAssembliesInParallel(
                paths,
                ignoreDllResources: false);

            var references = new QsReferences(headers);
            return references;
        }
=======
        private static QsReferences QsInit(IEnumerable<string> paths) =>
            new QsReferences(ProjectManager.LoadReferencedAssemblies(paths, ignoreDllResources: false));
>>>>>>> b4c3c4a9

        public CompilerMetadata WithAssemblies(params AssemblyInfo[] assemblies)
        {
            var extraPaths = PathsInit(assemblies, Paths);
            var extraRoslyn = RoslynInit(extraPaths);
            var extraQsharp = QsInit(Paths.Union(extraPaths));

            return new CompilerMetadata(extraPaths, extraRoslyn, extraQsharp);
        }
    }
}<|MERGE_RESOLUTION|>--- conflicted
+++ resolved
@@ -95,20 +95,13 @@
         /// <summary>
         /// Calculates Q# metadata needed for all the Assemblies and their dependencies.
         /// </summary>
-<<<<<<< HEAD
-        private static QsReferences QsInit(IEnumerable<string> paths)
-        {
-            var headers = ProjectManager.LoadReferencedAssembliesInParallel(
-                paths,
-                ignoreDllResources: false);
-
-            var references = new QsReferences(headers);
-            return references;
-        }
-=======
         private static QsReferences QsInit(IEnumerable<string> paths) =>
-            new QsReferences(ProjectManager.LoadReferencedAssemblies(paths, ignoreDllResources: false));
->>>>>>> b4c3c4a9
+            new QsReferences(
+                ProjectManager.LoadReferencedAssembliesInParallel(
+                    paths,
+                    ignoreDllResources: false
+                )
+            );
 
         public CompilerMetadata WithAssemblies(params AssemblyInfo[] assemblies)
         {
