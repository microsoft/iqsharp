#!/bin/env python
# -*- coding: utf-8 -*-
##
# iqsharp.py: Client for the IQ# Jupyter kernel.
##
# Copyright (c) Microsoft Corporation. All rights reserved.
# Licensed under the MIT License.
##


import subprocess
import time
import http.client
import atexit
import json
import sys
import urllib.parse
import os
import jupyter_client

from functools import partial
from io import StringIO
from collections import defaultdict
from typing import List, Dict, Callable, Any
from pathlib import Path
from distutils.version import LooseVersion

from qsharp.serialization import map_tuples, unmap_tuples

try:
    from IPython.display import display
    display_raw = partial(display, raw=True)
except:
    def display_raw(content):
        pass

## VERSION REPORTING ##

try:
    from qsharp.version import user_agent_extra
except ImportError:
    user_agent_extra = ""

## LOGGING ##

import logging
logger = logging.getLogger(__name__)

## CLASSES ##

class IQSharpError(RuntimeError):
    """
    Represents a Q# error passed by the IQ# kernel to the Python host.
    """
    def __init__(self, iqsharp_errors : List[str]):
        self.iqsharp_errors = iqsharp_errors
        error_msg = StringIO()
        error_msg.write("The Q# kernel raised the following errors:\n")
        error_msg.writelines([
            "    " + msg for msg in iqsharp_errors
        ])
        super().__init__(error_msg.getvalue())

class AlreadyExecutingError(IOError):
    """
    Raised when the IQ# client is already executing a command and cannot safely
    process an additional command.
    """
    pass

class IQSharpClient(object):
    kernel_manager = None
    kernel_client = None
    _busy : bool = False

    def __init__(self):
        self.kernel_manager = jupyter_client.KernelManager(kernel_name='iqsharp')

    ## Server Lifecycle ##

    def start(self):
        logger.info("Starting IQ# kernel...")
        self.kernel_manager.start_kernel(extra_arguments=["--user-agent", f"qsharp.py{user_agent_extra}"])
        self.kernel_client = self.kernel_manager.client()
        atexit.register(self.stop)

    def stop(self):
        # Don't use logger here. If we're running inside pytest, the handle to the
        # log output file may have already been closed.
        try:
            self.kernel_manager.shutdown_kernel()
        except:
            pass

    def is_ready(self):
        try:
            result = self.component_versions(timeout=6)
            logger.info(f"Q# version\n{result}")
        except Exception as ex:
            logger.info('Exception while checking if IQ# is ready.', exc_info=ex)
            return
        return True

    def check_status(self):
        if not self.kernel_manager.is_alive():
            logger.debug("IQ# kernel is not running. Restarting.")
            self.start()

    ## Public Interface ##

    @property
    def busy(self) -> bool:
        return self._busy

    def compile(self, body):
        return self._execute(body)

    def get_available_operations(self) -> List[str]:
        return self._execute('%who', raise_on_stderr=False)

    def get_operation_metadata(self, name : str) -> Dict[str, Any]:
        return self._execute(f"?{name}")

    def get_workspace_operations(self) -> List[str]:
        return self._execute("%workspace")

    def reload(self) -> None:
        return self._execute(f"%workspace reload", raise_on_stderr=True)

    def add_package(self, name : str) -> None:
        return self._execute(f"%package {name}", raise_on_stderr=True)

    def get_packages(self) -> List[str]:
        return self._execute("%package", raise_on_stderr=False)

<<<<<<< HEAD
    def add_project(self, path : str) -> None:
        return self._execute(f"%project {path}", raise_on_stderr=True)

    def get_projects(self) -> List[str]:
        return self._execute("%project", raise_on_stderr=False)

    def simulate(self, op, **params) -> Any:
        return self._execute_callable_magic('simulate', op, **params)
=======
    def simulate(self, op, **kwargs) -> Any:
        return self._execute_callable_magic('simulate', op, **kwargs)
>>>>>>> 10726ae2

    def toffoli_simulate(self, op, **kwargs) -> Any:
        return self._execute_callable_magic('toffoli', op, **kwargs)

    def estimate(self, op, **kwargs) -> Dict[str, int]:
        raw_counts = self._execute_callable_magic('estimate', op, **kwargs)
        # Note that raw_counts will have the form:
        # [
        #     {"Metric": "<name>", "Sum": "<value>"},
        #     ...
        # ]
        # We thus need to convert it into a dict. As we do so, we convert counts
        # to ints, since they get turned to floats by JSON serialization.
        counts = {}
        for row in raw_counts:
            counts[row["Metric"]] = int(row["Sum"])
        return counts

    def component_versions(self, **kwargs) -> Dict[str, LooseVersion]:
        """
        Returns a dictionary from components of the IQ# kernel to their
        versions.
        """
        versions = {}
        def capture(msg):
            # We expect a display_data with the version table.
            if msg["msg_type"] == "display_data":
                data = unmap_tuples(json.loads(msg["content"]["data"]["application/json"]))
                for component, version in data["rows"]:
                    versions[component] = LooseVersion(version)
        self._execute("%version", output_hook=capture, _quiet_=True, **kwargs)
        return versions

    ## Internal-Use Methods ##

    def _execute_magic(self, magic : str, raise_on_stderr : bool = False, _quiet_ : bool = False, **kwargs) -> Any:
        return self._execute(
            f'%{magic} {json.dumps(map_tuples(kwargs))}',
            raise_on_stderr=raise_on_stderr, _quiet_=_quiet_
        )

    def _execute_callable_magic(self, magic : str, op,
            raise_on_stderr : bool = False,
            _quiet_ : bool = False,
            **kwargs
    ) -> Any:
        return self._execute_magic(
            f"{magic} {op._name}",
            raise_on_stderr=raise_on_stderr,
            _quiet_=_quiet_,
            **kwargs
        )

    def _handle_message(self, msg, handlers=None, error_callback=None, fallback_hook=None):
        if handlers is None:
            handlers = {}
        if fallback_hook is None:
            fallback_hook = self.kernel_client._output_hook_default
        msg_type = msg['msg_type']
        if msg_type in handlers:
            handlers[msg_type](msg)
        else:
            if error_callback is not None and msg['msg_type'] == 'stream' and msg['content']['name'] == 'stderr':
                error_callback(msg['content']['text'])
            else:
                fallback_hook(msg)

    def _execute(self, input, return_full_result=False, raise_on_stderr : bool = False, output_hook=None, _quiet_ : bool = False, **kwargs):

        logger.debug(f"sending:\n{input}")

        # make sure the server is still running:
        try:
            self.check_status()
        except:
            raise IQSharpError(["IQ# is not running."])

        results = []
        errors = []

        def log_error(msg):
            if msg['msg_type'] == 'stream' and msg['content']['name'] == 'stderr':
                errors.append(msg['content']['text'])

        handlers = {
            'execute_result': (lambda msg: results.append(msg))
        }
        if not _quiet_:
            handlers['display_data'] = (
                lambda msg: display_raw(msg['content']['data'])
            )

        _output_hook = partial(
            self._handle_message,
            error_callback=log_error if raise_on_stderr else None,
            fallback_hook=output_hook,
            handlers=handlers
        )

        try:
            if self._busy:
                # Trying to execute while already executing can corrupt the
                # ordering of messages internally to ZeroMQ
                # (see https://github.com/Microsoft/QuantumLibraries/issues/69),
                # so we need to throw early rather than letting the problem
                # propagate to a Jupyter protocol error.
                raise AlreadyExecutingError("Cannot execute through the IQ# client while another execution is completing.")
            self._busy = True
            reply = self.kernel_client.execute_interactive(input, output_hook=_output_hook, **kwargs)
        finally:
            self._busy = False

        logger.debug(f"received:\n{reply}")

        # There should be either zero or one execute_result messages.
        if errors:
            raise IQSharpError(errors)
        if results:
            assert len(results) == 1
            content = results[0]['content']
            if 'application/json' in content['data']:
                obj = unmap_tuples(json.loads(content['data']['application/json']))
            else:
                obj = None
            return (obj, content) if return_full_result else obj
        else:
            return None<|MERGE_RESOLUTION|>--- conflicted
+++ resolved
@@ -133,19 +133,14 @@
     def get_packages(self) -> List[str]:
         return self._execute("%package", raise_on_stderr=False)
 
-<<<<<<< HEAD
     def add_project(self, path : str) -> None:
         return self._execute(f"%project {path}", raise_on_stderr=True)
 
     def get_projects(self) -> List[str]:
         return self._execute("%project", raise_on_stderr=False)
 
-    def simulate(self, op, **params) -> Any:
-        return self._execute_callable_magic('simulate', op, **params)
-=======
     def simulate(self, op, **kwargs) -> Any:
         return self._execute_callable_magic('simulate', op, **kwargs)
->>>>>>> 10726ae2
 
     def toffoli_simulate(self, op, **kwargs) -> Any:
         return self._execute_callable_magic('toffoli', op, **kwargs)
