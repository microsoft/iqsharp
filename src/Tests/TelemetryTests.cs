﻿// Copyright (c) Microsoft Corporation. All rights reserved.
// Licensed under the MIT License.

#if !TELEMETRY
using Microsoft.Quantum.IQSharp;
using System;

namespace Tests.IQSharp
{
    public static class TelemetryTests
    {
        public static readonly Type TelemetryServiceType = typeof(NullTelemetryService);
    }
}
#endif

#if TELEMETRY

using System;
using System.Collections.Generic;
using System.IO;
using System.Threading.Tasks;
using Microsoft.Applications.Events;
using Microsoft.Extensions.Configuration;
using Microsoft.Extensions.DependencyInjection;
using Microsoft.Extensions.Logging;
using Microsoft.Jupyter.Core;
using Microsoft.Quantum.IQSharp;
using Microsoft.Quantum.IQSharp.Common;
using Microsoft.Quantum.IQSharp.Kernel;
using Microsoft.Quantum.QsCompiler.CompilationBuilder;
using Microsoft.Quantum.Simulation.Simulators;
using Microsoft.VisualStudio.TestTools.UnitTesting;
using Microsoft.Quantum.IQSharp.AzureClient;

namespace Tests.IQSharp
{
    internal static class TelemetryTestExtensions
    {
        internal static void AssertEventCount(
            this MockTelemetryService.MockAppLogger logger,
            int count
        )
        {
            var msg = $"Expected {count} telemetry events, got:\n";
            foreach (var evt in logger.Events)
            {
                var evtMsg = $"\tName = {evt.Name}, Type = {evt.Type}, EventId = {evt.EventId}\n";
                foreach (var prop in evt.Properties)
                {
                    evtMsg += $"\t\t{prop.Key} = {prop.Value}\n";
                }
                msg += evtMsg;
            }
            Assert.AreEqual(count, logger.Events.Count, msg);
        }
    }
    [TestClass]
    public class TelemetryTests
    {
        public static readonly Type TelemetryServiceType = typeof(MockTelemetryService);

        public async Task<IQSharpEngine> InitAsync(IServiceProvider services)
        {
            var engine = services.GetService<IExecutionEngine>();
            if (engine is IQSharpEngine iqsEngine)
            {
                iqsEngine.Start();
                await iqsEngine.Initialized;
                Assert.IsNotNull(iqsEngine.Workspace);
                await Task.WhenAll(
                    iqsEngine.Workspace!.Initialization,
                    // Wait for any other required services. This keeps the
                    // service started telemetry events from causing problems
                    // for later assertions.
                    services.GetRequiredServiceInBackground<IAzureClient>(),
                    services.GetRequiredServiceInBackground<IEntryPointGenerator>()
                );
                return iqsEngine;
            }
            else throw new Exception($"Expected engine to be an IQSharpEngine, but got a {engine?.GetType().ToString() ?? "<null>"} instead.");
        }

        public IQSharpEngine Init(IServiceProvider services) =>
            InitAsync(services).Result;

        [TestMethod]
        public void MockTelemetryService()
        {
            var workspace = "Workspace";
            var services = Startup.CreateServiceProvider(workspace);
            GetAppLogger(services);
        }

        private static MockTelemetryService.MockAppLogger GetAppLogger(ServiceProvider services)
        {
            var telemetryService = services.GetService<ITelemetryService>();
            Assert.IsNotNull(telemetryService, "TelemetryService must not be null. It should be added in Startup.cs.");
            Assert.IsInstanceOfType(telemetryService, typeof(MockTelemetryService), "TelemetryService should be of type MockTelemetryService as set in Startup.cs");
            var mockTelemetryService = telemetryService as MockTelemetryService;
            Assert.IsInstanceOfType(mockTelemetryService.TelemetryLogger, typeof(MockTelemetryService.MockAppLogger), "TelemetryService.TelemetryLogger should be of type MockTelemetryService.MockAppLogger, set by MockTelemetryService");
            var mockAppLogger = mockTelemetryService.TelemetryLogger as MockTelemetryService.MockAppLogger;
            return mockAppLogger;
        }

        [TestMethod]
        public void WorkspaceReload()
        {
            var workspace = "Workspace";
            var services = Startup.CreateServiceProvider(workspace);
            var logger = GetAppLogger(services);

            var ws = services.GetService<IWorkspace>();

            logger.Events.Clear();
            Assert.AreEqual(0, logger.Events.Count);

            ws.Reload();
            Assert.AreEqual(1, logger.Events.Count);
            Assert.AreEqual("Quantum.IQSharp.WorkspaceReload", logger.Events[0].Name);
            Assert.AreEqual(PiiKind.GenericData, logger.Events[0].PiiProperties["Quantum.IQSharp.Workspace"]);
            Assert.AreEqual("Workspace", logger.Events[0].Properties["Quantum.IQSharp.Workspace"]);
            Assert.AreEqual("ok", logger.Events[0].Properties["Quantum.IQSharp.Status"]);
            Assert.AreEqual("", logger.Events[0].Properties["Quantum.IQSharp.Errors"]);
            Assert.AreEqual(2L, logger.Events[0].Properties["Quantum.IQSharp.FileCount"]);
            Assert.AreEqual(0L, logger.Events[0].Properties["Quantum.IQSharp.ProjectCount"]);
        }

        [TestMethod]
        public void InvalidWorkspaceReload()
        {
            var workspace = "Workspace.Broken";
            var services = Startup.CreateServiceProvider(workspace);
            var logger = GetAppLogger(services);

            var ws = services.GetService<IWorkspace>();

            logger.Events.Clear();
            Assert.AreEqual(0, logger.Events.Count);

            ws.Reload();
            Assert.AreEqual(1, logger.Events.Count);
            Assert.AreEqual("Quantum.IQSharp.WorkspaceReload", logger.Events[0].Name);
            Assert.AreEqual(PiiKind.GenericData, logger.Events[0].PiiProperties["Quantum.IQSharp.Workspace"]);
            Assert.AreEqual("Workspace.Broken", logger.Events[0].Properties["Quantum.IQSharp.Workspace"]);
            Assert.AreEqual("error", logger.Events[0].Properties["Quantum.IQSharp.Status"]);
            Assert.IsTrue(logger.Events[0].Properties["Quantum.IQSharp.Errors"].ToString().StartsWith("QS"));
            Assert.AreEqual(2L, logger.Events[0].Properties["Quantum.IQSharp.FileCount"]);
            Assert.AreEqual(0L, logger.Events[0].Properties["Quantum.IQSharp.ProjectCount"]);
        }

        [TestMethod]
        public void CompileCode()
        {
            var workspace = "Workspace";
            var services = Startup.CreateServiceProvider(workspace);
            var logger = GetAppLogger(services);

            var snippets = services.GetService<ISnippets>();

            logger.Events.Clear();
            Assert.AreEqual(0, logger.Events.Count);

            var count = 0;
            snippets.Compile(SNIPPETS.HelloQ);
            Assert.AreEqual(count + 1, logger.Events.Count);
            Assert.AreEqual("Quantum.IQSharp.Compile", logger.Events[count].Name);
            Assert.AreEqual("ok", logger.Events[count].Properties["Quantum.IQSharp.Status"]);
            Assert.AreEqual("", logger.Events[0].Properties["Quantum.IQSharp.Errors"]);

            count++;
            snippets.Compile(SNIPPETS.HelloQ);
            Assert.AreEqual(count + 1, logger.Events.Count);
            Assert.AreEqual("Quantum.IQSharp.Compile", logger.Events[count].Name);
            Assert.AreEqual("ok", logger.Events[count].Properties["Quantum.IQSharp.Status"]);
            Assert.AreEqual("", logger.Events[0].Properties["Quantum.IQSharp.Errors"]);

            count++;
            snippets.Compile(SNIPPETS.DependsOnHelloQ);
            Assert.AreEqual(count + 1, logger.Events.Count);
            Assert.AreEqual("Quantum.IQSharp.Compile", logger.Events[count].Name);
            Assert.AreEqual("ok", logger.Events[count].Properties["Quantum.IQSharp.Status"]);
            Assert.AreEqual("", logger.Events[0].Properties["Quantum.IQSharp.Errors"]);

            count++;
            Assert.ThrowsException<CompilationErrorsException>(() => snippets.Compile(SNIPPETS.TwoErrors));
            Assert.AreEqual(count + 1, logger.Events.Count);
            Assert.AreEqual("Quantum.IQSharp.Compile", logger.Events[count].Name);
            Assert.AreEqual("error", logger.Events[count].Properties["Quantum.IQSharp.Status"]);
            Assert.AreEqual("", logger.Events[0].Properties["Quantum.IQSharp.Errors"]);

            count++;
            snippets.Compile(SNIPPETS.OneWarning);
            Assert.AreEqual(count + 1, logger.Events.Count);
            Assert.AreEqual("Quantum.IQSharp.Compile", logger.Events[count].Name);
            Assert.AreEqual("ok", logger.Events[count].Properties["Quantum.IQSharp.Status"]);
            Assert.AreEqual("", logger.Events[0].Properties["Quantum.IQSharp.Errors"]);
            Assert.AreEqual(
                "Microsoft.Quantum.Canon,Microsoft.Quantum.Intrinsic",
                logger.Events[count].Properties["Quantum.IQSharp.Namespaces"]);

            count++;
            snippets.Compile(SNIPPETS.OpenNamespaces2);
            Assert.AreEqual(count + 1, logger.Events.Count);
            Assert.AreEqual("Quantum.IQSharp.Compile", logger.Events[count].Name);
            Assert.AreEqual("ok", logger.Events[count].Properties["Quantum.IQSharp.Status"]);
            Assert.AreEqual("", logger.Events[0].Properties["Quantum.IQSharp.Errors"]);
            Assert.AreEqual(
                "Microsoft.Quantum.Canon,Microsoft.Quantum.Diagnostics,Microsoft.Quantum.Intrinsic",
                logger.Events[count].Properties["Quantum.IQSharp.Namespaces"]);
        }

        [TestMethod]
        public void LoadPackage()
        {
            var workspace = "Workspace";
            var services = Startup.CreateServiceProvider(workspace);
            var logger = GetAppLogger(services);

            var mgr = services.GetService<IReferences>();

            logger.Events.Clear();
            Assert.AreEqual(0, logger.Events.Count);

            mgr.AddPackage("Microsoft.Quantum.Standard");
            Assert.AreEqual(1, logger.Events.Count);
            Assert.AreEqual("Quantum.IQSharp.PackageLoad", logger.Events[0].Name);
            Assert.AreEqual("Microsoft.Quantum.Standard", logger.Events[0].Properties["Quantum.IQSharp.PackageId"]);
            Assert.IsTrue(!string.IsNullOrWhiteSpace(logger.Events[0].Properties["Quantum.IQSharp.PackageVersion"]?.ToString()));

            mgr.AddPackage("Microsoft.Quantum.Standard");
            Assert.AreEqual(2, logger.Events.Count);
            Assert.AreEqual("Quantum.IQSharp.PackageLoad", logger.Events[0].Name);
            Assert.AreEqual("Microsoft.Quantum.Standard", logger.Events[0].Properties["Quantum.IQSharp.PackageId"]);
            Assert.IsTrue(!string.IsNullOrWhiteSpace(logger.Events[0].Properties["Quantum.IQSharp.PackageVersion"]?.ToString()));
        }

        [TestMethod]
        public void LoadProjects()
        {
            var workspace = "Workspace.ProjectReferences";
            var services = Startup.CreateServiceProvider(workspace);
            var logger = GetAppLogger(services);

            var ws = services.GetService<IWorkspace>();

            logger.Events.Clear();
            Assert.AreEqual(0, logger.Events.Count);

            ws.Reload();
            Assert.AreEqual(5, logger.Events.Count);

            Assert.AreEqual("Quantum.IQSharp.PackageLoad", logger.Events[0].Name);
            Assert.IsTrue(logger.Events[0].Properties["Quantum.IQSharp.PackageId"].ToString().StartsWith("Microsoft.Quantum.Xunit"));
            Assert.IsTrue(!string.IsNullOrWhiteSpace(logger.Events[0].Properties["Quantum.IQSharp.PackageVersion"]?.ToString()));

            Assert.AreEqual("Quantum.IQSharp.ProjectLoad", logger.Events[1].Name);
            Assert.AreEqual(PiiKind.Uri, logger.Events[1].PiiProperties["Quantum.IQSharp.ProjectUri"]);
            Assert.IsTrue(logger.Events[1].Properties["Quantum.IQSharp.ProjectUri"].ToString().Contains("ProjectB.csproj"));
            Assert.AreEqual(1L, logger.Events[1].Properties["Quantum.IQSharp.SourceFileCount"]);
            Assert.AreEqual(0L, logger.Events[1].Properties["Quantum.IQSharp.ProjectReferenceCount"]);
            Assert.AreEqual(0L, logger.Events[1].Properties["Quantum.IQSharp.PackageReferenceCount"]);
            Assert.AreEqual(false, logger.Events[1].Properties["Quantum.IQSharp.UserAdded"]);

            Assert.AreEqual("Quantum.IQSharp.ProjectLoad", logger.Events[2].Name);
            Assert.AreEqual(PiiKind.Uri, logger.Events[2].PiiProperties["Quantum.IQSharp.ProjectUri"]);
            Assert.IsTrue(logger.Events[2].Properties["Quantum.IQSharp.ProjectUri"].ToString().Contains("ProjectA.csproj"));
            Assert.AreEqual(1L, logger.Events[2].Properties["Quantum.IQSharp.SourceFileCount"]);
            Assert.AreEqual(1L, logger.Events[2].Properties["Quantum.IQSharp.ProjectReferenceCount"]);
            Assert.AreEqual(0L, logger.Events[2].Properties["Quantum.IQSharp.PackageReferenceCount"]);
            Assert.AreEqual(false, logger.Events[2].Properties["Quantum.IQSharp.UserAdded"]);

            Assert.AreEqual("Quantum.IQSharp.ProjectLoad", logger.Events[3].Name);
            Assert.AreEqual(PiiKind.Uri, logger.Events[3].PiiProperties["Quantum.IQSharp.ProjectUri"]);
            Assert.IsTrue(logger.Events[3].Properties["Quantum.IQSharp.ProjectUri"].ToString().Contains("Workspace.ProjectReferences.csproj"));
            Assert.AreEqual(1L, logger.Events[3].Properties["Quantum.IQSharp.SourceFileCount"]);
            Assert.AreEqual(3L, logger.Events[3].Properties["Quantum.IQSharp.ProjectReferenceCount"]);
            Assert.AreEqual(1L, logger.Events[3].Properties["Quantum.IQSharp.PackageReferenceCount"]);
            Assert.AreEqual(false, logger.Events[3].Properties["Quantum.IQSharp.UserAdded"]);

            Assert.AreEqual("Quantum.IQSharp.WorkspaceReload", logger.Events[4].Name);
            Assert.AreEqual(PiiKind.GenericData, logger.Events[4].PiiProperties["Quantum.IQSharp.Workspace"]);
            Assert.AreEqual("Workspace.ProjectReferences", logger.Events[4].Properties["Quantum.IQSharp.Workspace"]);
            Assert.AreEqual("ok", logger.Events[4].Properties["Quantum.IQSharp.Status"]);
            Assert.AreEqual("", logger.Events[4].Properties["Quantum.IQSharp.Errors"]);
            Assert.AreEqual(3L, logger.Events[4].Properties["Quantum.IQSharp.FileCount"]);
            Assert.AreEqual(3L, logger.Events[4].Properties["Quantum.IQSharp.ProjectCount"]);
        }

        [TestMethod]
        public void JupyterActions()
        {
            var workspace = "Workspace";
            var services = Startup.CreateServiceProvider(workspace);
            var logger = GetAppLogger(services);

<<<<<<< HEAD
            var engine = services.GetService<IExecutionEngine>() as IQSharpEngine;
            var performanceMonitor = services.GetService<IPerformanceMonitor>();

            // Disable background logging so as to enable a determinstic test.
            // performanceMonitor.EnableBackgroundReporting = false;

=======
            var engine = Init(services);
>>>>>>> 1a569e42
            var channel = new MockChannel();

            logger.Events.Clear();
            Assert.AreEqual(0, logger.Events.Count);

            var count = 0;
            engine.ExecuteMundane(SNIPPETS.HelloQ, channel).Wait();
            logger.AssertEventCount(count + 1);
            Assert.AreEqual("Quantum.IQSharp.Compile", logger.Events[count].Name);
            Assert.AreEqual("ok", logger.Events[count].Properties["Quantum.IQSharp.Status"]);
            Assert.AreEqual("", logger.Events[0].Properties["Quantum.IQSharp.Errors"]);

            count++;
            engine.Execute("%simulate HelloQ", channel).Wait();
<<<<<<< HEAD
            // We expect both an Action and a SimulatorPerformance event from
            // running %simulate.
            Assert.AreEqual(count + 2, logger.Events.Count);
=======
            logger.AssertEventCount(count + 1);
>>>>>>> 1a569e42
            Assert.AreEqual("Quantum.IQSharp.Action", logger.Events[count].Name);
            Assert.AreEqual("%simulate", logger.Events[count].Properties["Quantum.IQSharp.Command"]);
            Assert.AreEqual("Ok", logger.Events[count].Properties["Quantum.IQSharp.Status"]);
            count++;
            Assert.AreEqual("Quantum.IQSharp.SimulatorPerformance", logger.Events[count].Name);
            Assert.AreEqual(typeof(QuantumSimulator).FullName, logger.Events[count].Properties["Quantum.IQSharp.SimulatorName"]);
            Assert.AreEqual("0", logger.Events[count].Properties["Quantum.IQSharp.NQubits"]);
            // NB: Not testing Duration, since that is non-determinstic.

            // Make sure that forcing a performance report works.
            // NB: currently disabled due to an issue that only reproduces in
            //     CI testing.
            // count++;
            // performanceMonitor.Report();
            // Assert.AreEqual(count + 1, logger.Events.Count);
            // Assert.AreEqual("Quantum.IQSharp.KernelPerformance", logger.Events[count].Name);

            count++;
            engine.Execute("%package Microsoft.Quantum.Standard", channel).Wait();
            logger.AssertEventCount(count + 2);
            Assert.AreEqual("Quantum.IQSharp.PackageLoad", logger.Events[count].Name);
            Assert.AreEqual("Microsoft.Quantum.Standard", logger.Events[count].Properties["Quantum.IQSharp.PackageId"]);
            Assert.IsTrue(!string.IsNullOrWhiteSpace(logger.Events[count].Properties["Quantum.IQSharp.PackageVersion"]?.ToString()));
            count++;
            Assert.AreEqual("Quantum.IQSharp.Action", logger.Events[count].Name);
            Assert.AreEqual("%package", logger.Events[count].Properties["Quantum.IQSharp.Command"]);
            Assert.AreEqual("Ok", logger.Events[count].Properties["Quantum.IQSharp.Status"]);
        }

        [TestMethod]
        public void ContextVariables()
        {
            var dict = new Dictionary<string, string> 
            {
                { "UserAgent", "TestUserAgent" },
                { "HostingEnvironment", "TestHostingEnvironment" }
            };

            Program.Configuration ??= new ConfigurationBuilder()
                .AddInMemoryCollection(dict)
                .Build();

            var workspace = "Workspace";
            var services = Startup.CreateServiceProvider(workspace);
            var logger = GetAppLogger(services);

            logger.Context.TryGetValue("AppInfo.Id", out var value);
            Assert.AreEqual("iq#", value);

            logger.Context.TryGetValue("AppInfo.Version", out value);
            Assert.AreEqual(Constants.IQSharpKernelProperties.KernelVersion, value);

            logger.Context.TryGetValue("Quantum.IQSharp.CompilerVersion", out value);
            Assert.AreEqual(typeof(CompilationUnitManager).Assembly.GetName().Version.ToString(), value);

            logger.Context.TryGetValue("Quantum.IQSharp.SimulationVersion", out value);
            Assert.AreEqual(typeof(QuantumSimulator).Assembly.GetName().Version.ToString(), value);

            logger.Context.TryGetValue("Quantum.IQSharp.Root", out value);
            Assert.AreEqual(Path.GetFileName(Directory.GetCurrentDirectory()), value);

            logger.Context.TryGetValue("Quantum.IQSharp.DeviceId", out value);
            Assert.AreEqual(TelemetryService.GetDeviceId(), value);

            logger.Context.TryGetValue("Quantum.IQSharp.UserAgent", out value);
            Assert.AreEqual(Program.Configuration["UserAgent"], value);

            logger.Context.TryGetValue("Quantum.IQSharp.HostingEnvironment", out value);
            Assert.AreEqual(Program.Configuration["HostingEnvironment"], value);
        }
    }

    public class MockTelemetryService : TelemetryService
    {
        public class MockAppLogger : Microsoft.Applications.Events.ILogger
        {
            public List<EventProperties> Events { get; } = new List<EventProperties>();
            public Dictionary<string, object> Context { get; } = new Dictionary<string, object>();

            public EVTStatus LogEvent(EventProperties properties)
            {
                Events.Add(properties);
                return EVTStatus.OK;
            }

            public Task<SendResult> LogEventAsync(EventProperties properties)
            {
                Events.Add(properties);
                return Task.FromResult(new SendResult(ResultStatus.Send));
            }

            public EVTStatus SetContext(string name, string value, PiiKind piiKind = PiiKind.None)
            {
                Context[name] = value;
                return EVTStatus.OK;
            }

            public EVTStatus SetContext(string name, double value, PiiKind piiKind = PiiKind.None)
            {
                Context[name] = value;
                return EVTStatus.OK;
            }

            public EVTStatus SetContext(string name, long value, PiiKind piiKind = PiiKind.None)
            {
                Context[name] = value;
                return EVTStatus.OK;
            }

            public EVTStatus SetContext(string name, sbyte value, PiiKind piiKind = PiiKind.None)
            {
                Context[name] = value;
                return EVTStatus.OK;
            }

            public EVTStatus SetContext(string name, short value, PiiKind piiKind = PiiKind.None)
            {
                Context[name] = value;
                return EVTStatus.OK;
            }

            public EVTStatus SetContext(string name, int value, PiiKind piiKind = PiiKind.None)
            {
                Context[name] = value;
                return EVTStatus.OK;
            }

            public EVTStatus SetContext(string name, byte value, PiiKind piiKind = PiiKind.None)
            {
                Context[name] = value;
                return EVTStatus.OK;
            }

            public EVTStatus SetContext(string name, ushort value, PiiKind piiKind = PiiKind.None)
            {
                Context[name] = value;
                return EVTStatus.OK;
            }

            public EVTStatus SetContext(string name, uint value, PiiKind piiKind = PiiKind.None)
            {
                Context[name] = value;
                return EVTStatus.OK;
            }

            public EVTStatus SetContext(string name, bool value, PiiKind piiKind = PiiKind.None)
            {
                Context[name] = value;
                return EVTStatus.OK;
            }

            public EVTStatus SetContext(string name, DateTime value, PiiKind piiKind = PiiKind.None)
            {
                Context[name] = value;
                return EVTStatus.OK;
            }

            public EVTStatus SetContext(string name, Guid value, PiiKind piiKind = PiiKind.None)
            {
                Context[name] = value;
                return EVTStatus.OK;
            }
        }

        public MockTelemetryService(ILogger<TelemetryService> logger, IEventService eventService)
            : base(logger, eventService)
        {
        }

        public override Microsoft.Applications.Events.ILogger CreateLogManager(IConfiguration config)
        {
            return new MockAppLogger();
        }
    }
}

#endif<|MERGE_RESOLUTION|>--- conflicted
+++ resolved
@@ -294,16 +294,12 @@
             var services = Startup.CreateServiceProvider(workspace);
             var logger = GetAppLogger(services);
 
-<<<<<<< HEAD
-            var engine = services.GetService<IExecutionEngine>() as IQSharpEngine;
             var performanceMonitor = services.GetService<IPerformanceMonitor>();
 
             // Disable background logging so as to enable a determinstic test.
             // performanceMonitor.EnableBackgroundReporting = false;
 
-=======
             var engine = Init(services);
->>>>>>> 1a569e42
             var channel = new MockChannel();
 
             logger.Events.Clear();
@@ -315,16 +311,12 @@
             Assert.AreEqual("Quantum.IQSharp.Compile", logger.Events[count].Name);
             Assert.AreEqual("ok", logger.Events[count].Properties["Quantum.IQSharp.Status"]);
             Assert.AreEqual("", logger.Events[0].Properties["Quantum.IQSharp.Errors"]);
-
-            count++;
+            count++;
+
             engine.Execute("%simulate HelloQ", channel).Wait();
-<<<<<<< HEAD
             // We expect both an Action and a SimulatorPerformance event from
             // running %simulate.
-            Assert.AreEqual(count + 2, logger.Events.Count);
-=======
-            logger.AssertEventCount(count + 1);
->>>>>>> 1a569e42
+            logger.AssertEventCount(count + 2);
             Assert.AreEqual("Quantum.IQSharp.Action", logger.Events[count].Name);
             Assert.AreEqual("%simulate", logger.Events[count].Properties["Quantum.IQSharp.Command"]);
             Assert.AreEqual("Ok", logger.Events[count].Properties["Quantum.IQSharp.Status"]);
@@ -333,6 +325,7 @@
             Assert.AreEqual(typeof(QuantumSimulator).FullName, logger.Events[count].Properties["Quantum.IQSharp.SimulatorName"]);
             Assert.AreEqual("0", logger.Events[count].Properties["Quantum.IQSharp.NQubits"]);
             // NB: Not testing Duration, since that is non-determinstic.
+            count++;
 
             // Make sure that forcing a performance report works.
             // NB: currently disabled due to an issue that only reproduces in
@@ -342,7 +335,6 @@
             // Assert.AreEqual(count + 1, logger.Events.Count);
             // Assert.AreEqual("Quantum.IQSharp.KernelPerformance", logger.Events[count].Name);
 
-            count++;
             engine.Execute("%package Microsoft.Quantum.Standard", channel).Wait();
             logger.AssertEventCount(count + 2);
             Assert.AreEqual("Quantum.IQSharp.PackageLoad", logger.Events[count].Name);
