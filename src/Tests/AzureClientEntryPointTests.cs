--- conflicted
+++ resolved
@@ -86,11 +86,10 @@
         }
 
         [TestMethod]
-<<<<<<< HEAD
         public async Task QIRSubmission()
         {
             var entryPointGenerator = Init("Workspace", new string[] { SNIPPETS.HelloQ });
-            var entryPoint = entryPointGenerator.Generate("HelloQ", null, generateQir: true);
+            var entryPoint = await entryPointGenerator.Generate("HelloQ", null, generateQir: true);
 
             Assert.IsNotNull(entryPoint);
             var job = await entryPoint.SubmitAsync(
@@ -103,7 +102,7 @@
         public async Task ValidParameterTypes()
         {
             var entryPointGenerator = Init("Workspace", new string[] { SNIPPETS.ValidParameterTypes });
-            var entryPoint = entryPointGenerator.Generate("UseValidParameterTypes", null, generateQir: true);
+            var entryPoint = await entryPointGenerator.Generate("UseValidParameterTypes", null, generateQir: true);
 
             Assert.IsNotNull(entryPoint);
 
@@ -132,7 +131,7 @@
         public async Task ValidBoolParameter()
         {
             var entryPointGenerator = Init("Workspace", new string[] { SNIPPETS.ValidBoolParameter });
-            var entryPoint = entryPointGenerator.Generate("UseBoolType", null, generateQir: true);
+            var entryPoint = await entryPointGenerator.Generate("UseBoolType", null, generateQir: true);
 
             Assert.IsNotNull(entryPoint);
             var job = await entryPoint.SubmitAsync(
@@ -148,7 +147,7 @@
         public async Task ValidDoubleParameter()
         {
             var entryPointGenerator = Init("Workspace", new string[] { SNIPPETS.ValidDoubleParameter });
-            var entryPoint = entryPointGenerator.Generate("UseDoubleType", null, generateQir: true);
+            var entryPoint = await entryPointGenerator.Generate("UseDoubleType", null, generateQir: true);
 
             Assert.IsNotNull(entryPoint);
             var job = await entryPoint.SubmitAsync(
@@ -164,7 +163,7 @@
         public async Task ValidIntParameter()
         {
             var entryPointGenerator = Init("Workspace", new string[] { SNIPPETS.ValidIntParameter });
-            var entryPoint = entryPointGenerator.Generate("UseIntType", null, generateQir: true);
+            var entryPoint = await entryPointGenerator.Generate("UseIntType", null, generateQir: true);
 
             Assert.IsNotNull(entryPoint);
             var job = await entryPoint.SubmitAsync(
@@ -180,7 +179,7 @@
         public async Task ValidStringParameter()
         {
             var entryPointGenerator = Init("Workspace", new string[] { SNIPPETS.ValidStringParameter });
-            var entryPoint = entryPointGenerator.Generate("UseStringType", null, generateQir: true);
+            var entryPoint = await entryPointGenerator.Generate("UseStringType", null, generateQir: true);
 
             Assert.IsNotNull(entryPoint);
             var job = await entryPoint.SubmitAsync(
@@ -196,7 +195,7 @@
         public async Task ValidPauliParameter()
         {
             var entryPointGenerator = Init("Workspace", new string[] { SNIPPETS.ValidPauliParameter });
-            var entryPoint = entryPointGenerator.Generate("UsePauliType", null, generateQir: true);
+            var entryPoint = await entryPointGenerator.Generate("UsePauliType", null, generateQir: true);
 
             Assert.IsNotNull(entryPoint);
             var job = await entryPoint.SubmitAsync(
@@ -212,7 +211,7 @@
         public async Task ValidResultParameter()
         {
             var entryPointGenerator = Init("Workspace", new string[] { SNIPPETS.ValidResultParameter });
-            var entryPoint = entryPointGenerator.Generate("UseResultType", null, generateQir: true);
+            var entryPoint = await entryPointGenerator.Generate("UseResultType", null, generateQir: true);
 
             Assert.IsNotNull(entryPoint);
             var job = await entryPoint.SubmitAsync(
@@ -228,7 +227,7 @@
         public async Task ValidTupleParameters()
         {
             var entryPointGenerator = Init("Workspace", new string[] { SNIPPETS.ValidTupleParameters });
-            var entryPoint = entryPointGenerator.Generate("UseTupleType", null, generateQir: true);
+            var entryPoint = await entryPointGenerator.Generate("UseTupleType", null, generateQir: true);
 
             var validArguments = new Dictionary<Argument, string>()
             {
@@ -252,7 +251,7 @@
         {
             var entryPointGenerator = Init("Workspace", new string[] { SNIPPETS.InvalidUnitParameters });
             
-            var entryPoint = entryPointGenerator.Generate("UseUnitType", null);
+            var entryPoint = await entryPointGenerator.Generate("UseUnitType", null);
             Assert.IsNotNull(entryPoint);
             await Assert.ThrowsExceptionAsync<ArgumentException>(() => entryPoint.SubmitAsync(
                 new MockQIRSubmitter(new List<Argument>()),
@@ -261,7 +260,7 @@
                     InputParameters = new Dictionary<string, string> { ["myUnit"] = "\"()\"" }
                 }));
 
-            entryPoint = entryPointGenerator.Generate("UseUnitTypeFirst", null);
+            entryPoint = await entryPointGenerator.Generate("UseUnitTypeFirst", null);
             Assert.IsNotNull(entryPoint);
             await Assert.ThrowsExceptionAsync<ArgumentException>(() => entryPoint.SubmitAsync(
                 new MockQIRSubmitter(new List<Argument>()),
@@ -275,7 +274,7 @@
                     }
                 }));
 
-            entryPoint = entryPointGenerator.Generate("UseUnitTypeMiddle", null);
+            entryPoint = await entryPointGenerator.Generate("UseUnitTypeMiddle", null);
             Assert.IsNotNull(entryPoint);
             await Assert.ThrowsExceptionAsync<ArgumentException>(() => entryPoint.SubmitAsync(
                 new MockQIRSubmitter(new List<Argument>()),
@@ -289,7 +288,7 @@
                     }
                 }));
 
-            entryPoint = entryPointGenerator.Generate("UseUnitTypeLast", null);
+            entryPoint = await entryPointGenerator.Generate("UseUnitTypeLast", null);
             Assert.IsNotNull(entryPoint);
             await Assert.ThrowsExceptionAsync<ArgumentException>(() => entryPoint.SubmitAsync(
                 new MockQIRSubmitter(new List<Argument>()),
@@ -309,7 +308,7 @@
         {
             var entryPointGenerator = Init("Workspace", new string[] { SNIPPETS.InvalidArrayParameters });
 
-            var entryPoint = entryPointGenerator.Generate("UseArrayType", null);
+            var entryPoint = await entryPointGenerator.Generate("UseArrayType", null);
             Assert.IsNotNull(entryPoint);
             await Assert.ThrowsExceptionAsync<ArgumentException>(() => entryPoint.SubmitAsync(
                 new MockQIRSubmitter(new List<Argument>()),
@@ -318,7 +317,7 @@
                     InputParameters = new Dictionary<string, string> { ["myArray"] = "\"[2, 4, 8]\"" }
                 }));
 
-            entryPoint = entryPointGenerator.Generate("UseArrayTypeFirst", null);
+            entryPoint = await entryPointGenerator.Generate("UseArrayTypeFirst", null);
             Assert.IsNotNull(entryPoint);
             await Assert.ThrowsExceptionAsync<ArgumentException>(() => entryPoint.SubmitAsync(
                 new MockQIRSubmitter(new List<Argument>()),
@@ -332,7 +331,7 @@
                     }
                 }));
 
-            entryPoint = entryPointGenerator.Generate("UseArrayTypeMiddle", null);
+            entryPoint = await entryPointGenerator.Generate("UseArrayTypeMiddle", null);
             Assert.IsNotNull(entryPoint);
             await Assert.ThrowsExceptionAsync<ArgumentException>(() => entryPoint.SubmitAsync(
                 new MockQIRSubmitter(new List<Argument>()),
@@ -346,7 +345,7 @@
                     }
                 }));
 
-            entryPoint = entryPointGenerator.Generate("UseArrayTypeLast", null);
+            entryPoint = await entryPointGenerator.Generate("UseArrayTypeLast", null);
             Assert.IsNotNull(entryPoint);
             await Assert.ThrowsExceptionAsync<ArgumentException>(() => entryPoint.SubmitAsync(
                 new MockQIRSubmitter(new List<Argument>()),
@@ -366,7 +365,7 @@
         {
             var entryPointGenerator = Init("Workspace", new string[] { SNIPPETS.InvalidRangeParameters });
 
-            var entryPoint = entryPointGenerator.Generate("UseRangeType", null);
+            var entryPoint = await entryPointGenerator.Generate("UseRangeType", null);
             Assert.IsNotNull(entryPoint);
             await Assert.ThrowsExceptionAsync<ArgumentException>(() => entryPoint.SubmitAsync(
                 new MockQIRSubmitter(new List<Argument>()),
@@ -375,7 +374,7 @@
                     InputParameters = new Dictionary<string, string> { ["myRange"] = "\"0..2..10\"" }
                 }));
 
-            entryPoint = entryPointGenerator.Generate("UseRangeTypeFirst", null);
+            entryPoint = await entryPointGenerator.Generate("UseRangeTypeFirst", null);
             Assert.IsNotNull(entryPoint);
             await Assert.ThrowsExceptionAsync<ArgumentException>(() => entryPoint.SubmitAsync(
                 new MockQIRSubmitter(new List<Argument>()),
@@ -389,7 +388,7 @@
                     }
                 }));
 
-            entryPoint = entryPointGenerator.Generate("UseRangeTypeMiddle", null);
+            entryPoint = await entryPointGenerator.Generate("UseRangeTypeMiddle", null);
             Assert.IsNotNull(entryPoint);
             await Assert.ThrowsExceptionAsync<ArgumentException>(() => entryPoint.SubmitAsync(
                 new MockQIRSubmitter(new List<Argument>()),
@@ -403,7 +402,7 @@
                     }
                 }));
 
-            entryPoint = entryPointGenerator.Generate("UseRangeTypeLast", null);
+            entryPoint = await entryPointGenerator.Generate("UseRangeTypeLast", null);
             Assert.IsNotNull(entryPoint);
             await Assert.ThrowsExceptionAsync<ArgumentException>(() => entryPoint.SubmitAsync(
                 new MockQIRSubmitter(new List<Argument>()),
@@ -419,10 +418,7 @@
         }
 
         [TestMethod]
-        public void FromBrokenSnippet()
-=======
         public async Task FromBrokenSnippet()
->>>>>>> 2969b22c
         {
             var entryPointGenerator = Init("Workspace", new string[] { SNIPPETS.TwoErrors });
             await Assert.ThrowsExceptionAsync<CompilationErrorsException>(async () => await
