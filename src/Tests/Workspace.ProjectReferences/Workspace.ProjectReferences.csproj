--- conflicted
+++ resolved
@@ -1,8 +1,4 @@
-<<<<<<< HEAD
-<Project Sdk="Microsoft.Quantum.Sdk/0.17.2105144485-alpha">
-=======
 <Project Sdk="Microsoft.Quantum.Sdk/0.17.2105144571-alpha">
->>>>>>> 95812e96
 
   <PropertyGroup>
     <TargetFramework>netstandard2.1</TargetFramework>
@@ -11,11 +7,7 @@
   </PropertyGroup>
 
   <ItemGroup>
-<<<<<<< HEAD
-    <PackageReference Include="Microsoft.Quantum.Xunit" Version="0.17.2105144485-alpha" />
-=======
     <PackageReference Include="Microsoft.Quantum.Xunit" Version="0.17.2105144571-alpha" />
->>>>>>> 95812e96
   </ItemGroup>
     
   <ItemGroup>
