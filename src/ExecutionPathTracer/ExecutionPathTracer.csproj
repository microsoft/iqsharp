<Project Sdk="Microsoft.NET.Sdk">

  <PropertyGroup>
    <TargetFramework>netstandard2.1</TargetFramework>
    <PlatformTarget>x64</PlatformTarget>
    <RootNamespace>Microsoft.Quantum.IQSharp.ExecutionPathTracer</RootNamespace>
    <AssemblyName>Microsoft.Quantum.IQSharp.ExecutionPathTracer</AssemblyName>
    <GenerateDocumentationFile>true</GenerateDocumentationFile>
  </PropertyGroup>

  <PropertyGroup>
    <NoWarn>0162</NoWarn>
    <Authors>Microsoft</Authors>
    <Description>Microsoft Quantum's Execution Path Tracer.</Description>
    <Copyright>© Microsoft Corporation. All rights reserved.</Copyright>
    <PackageReleaseNotes>See: https://docs.microsoft.com/azure/quantum/qdk-relnotes</PackageReleaseNotes>
    <PackageLicenseExpression>MIT</PackageLicenseExpression>
    <PackageProjectUrl>https://github.com/Microsoft/IQsharp/tree/main/src/ExecutionPathTracer</PackageProjectUrl>
    <PackageIcon>qdk-nuget-icon.png</PackageIcon>
    <PackageTags>Quantum Q# Qsharp</PackageTags>
    <PackageId>Microsoft.Quantum.IQSharp.ExecutionPathTracer</PackageId>
    <ContentTargetFolders>\</ContentTargetFolders>
    <ApplicationIcon />
  </PropertyGroup>

  <ItemGroup>
    <Compile Include="..\..\build\DelaySign.cs" Link="Properties\DelaySign.cs" />
  </ItemGroup>

  <ItemGroup>
    <None Include="..\..\build\assets\qdk-nuget-icon.png" Pack="true" Visible="false" PackagePath="" />
  </ItemGroup>

  <ItemGroup>
<<<<<<< HEAD
    <PackageReference Include="Microsoft.Quantum.Simulators" Version="0.23.195983" />
=======
    <PackageReference Include="Microsoft.Quantum.Simulators" Version="0.23.198514-beta" />
>>>>>>> 98e26ec9
  </ItemGroup>

</Project><|MERGE_RESOLUTION|>--- conflicted
+++ resolved
@@ -32,11 +32,7 @@
   </ItemGroup>
 
   <ItemGroup>
-<<<<<<< HEAD
-    <PackageReference Include="Microsoft.Quantum.Simulators" Version="0.23.195983" />
-=======
     <PackageReference Include="Microsoft.Quantum.Simulators" Version="0.23.198514-beta" />
->>>>>>> 98e26ec9
   </ItemGroup>
 
 </Project>