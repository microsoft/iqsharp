<Project Sdk="Microsoft.NET.Sdk">

  <PropertyGroup>
    <TargetFramework>netstandard2.1</TargetFramework>
    <PlatformTarget>x64</PlatformTarget>
    <RootNamespace>Microsoft.Quantum.IQSharp.ExecutionPathTracer</RootNamespace>
    <AssemblyName>Microsoft.Quantum.IQSharp.ExecutionPathTracer</AssemblyName>
    <GenerateDocumentationFile>true</GenerateDocumentationFile>
  </PropertyGroup>

  <PropertyGroup>
    <NoWarn>0162</NoWarn>
    <Authors>Microsoft</Authors>
    <Description>Microsoft Quantum's Execution Path Tracer.</Description>
    <Copyright>© Microsoft Corporation. All rights reserved.</Copyright>
    <PackageReleaseNotes>See: https://docs.microsoft.com/azure/quantum/qdk-relnotes</PackageReleaseNotes>
    <PackageLicenseExpression>MIT</PackageLicenseExpression>
    <PackageProjectUrl>https://github.com/Microsoft/IQsharp/tree/main/src/ExecutionPathTracer</PackageProjectUrl>
    <PackageIcon>qdk-nuget-icon.png</PackageIcon>
    <PackageTags>Quantum Q# Qsharp</PackageTags>
    <PackageId>Microsoft.Quantum.IQSharp.ExecutionPathTracer</PackageId>
    <ContentTargetFolders>\</ContentTargetFolders>
    <ApplicationIcon />
  </PropertyGroup>

  <ItemGroup>
    <Compile Include="..\..\build\DelaySign.cs" Link="Properties\DelaySign.cs" />
  </ItemGroup>

  <ItemGroup>
    <None Include="..\..\build\assets\qdk-nuget-icon.png" Pack="true" Visible="false" PackagePath="" />
  </ItemGroup>

  <ItemGroup>
<<<<<<< HEAD
    <PackageReference Include="Microsoft.Quantum.Simulators" Version="0.25.227074-beta" />
=======
    <PackageReference Include="Microsoft.Quantum.Simulators" Version="0.25.228311" />
>>>>>>> 9f229c46
  </ItemGroup>

</Project><|MERGE_RESOLUTION|>--- conflicted
+++ resolved
@@ -32,11 +32,7 @@
   </ItemGroup>
 
   <ItemGroup>
-<<<<<<< HEAD
-    <PackageReference Include="Microsoft.Quantum.Simulators" Version="0.25.227074-beta" />
-=======
     <PackageReference Include="Microsoft.Quantum.Simulators" Version="0.25.228311" />
->>>>>>> 9f229c46
   </ItemGroup>
 
 </Project>