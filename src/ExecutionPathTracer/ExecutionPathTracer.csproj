<Project Sdk="Microsoft.NET.Sdk">

  <PropertyGroup>
    <TargetFramework>netstandard2.1</TargetFramework>
    <PlatformTarget>x64</PlatformTarget>
    <RootNamespace>Microsoft.Quantum.IQSharp.ExecutionPathTracer</RootNamespace>
    <AssemblyName>Microsoft.Quantum.IQSharp.ExecutionPathTracer</AssemblyName>
    <GenerateDocumentationFile>true</GenerateDocumentationFile>
  </PropertyGroup>

  <PropertyGroup>
    <NoWarn>0162</NoWarn>
    <Authors>Microsoft</Authors>
    <Description>Microsoft Quantum's Execution Path Tracer.</Description>
    <Copyright>© Microsoft Corporation. All rights reserved.</Copyright>
    <PackageReleaseNotes>See: https://docs.microsoft.com/en-us/quantum/relnotes/</PackageReleaseNotes>
    <PackageLicenseExpression>MIT</PackageLicenseExpression>
    <PackageProjectUrl>https://github.com/Microsoft/IQsharp/tree/master/src/ExecutionPathTracer</PackageProjectUrl>
    <PackageIcon>qdk-nuget-icon.png</PackageIcon>
    <PackageTags>Quantum Q# Qsharp</PackageTags>
    <PackageId>Microsoft.Quantum.IQSharp.ExecutionPathTracer</PackageId>
    <ContentTargetFolders>\</ContentTargetFolders>
    <ApplicationIcon />
  </PropertyGroup>

  <ItemGroup>
    <Compile Include="..\..\build\DelaySign.cs" Link="Properties\DelaySign.cs" />
  </ItemGroup>

  <ItemGroup>
    <PackageReference Include="Microsoft.Quantum.Simulators" Version="0.12.20081729-beta" />
  </ItemGroup>

  <ItemGroup>
<<<<<<< HEAD
    <PackageReference Include="Microsoft.Quantum.Simulators" Version="0.12.20072811-beta" />
=======
    <None Include="..\..\build\assets\qdk-nuget-icon.png" Pack="true" Visible="false" PackagePath="" />
>>>>>>> f91f6382
  </ItemGroup>

</Project><|MERGE_RESOLUTION|>--- conflicted
+++ resolved
@@ -32,11 +32,7 @@
   </ItemGroup>
 
   <ItemGroup>
-<<<<<<< HEAD
     <PackageReference Include="Microsoft.Quantum.Simulators" Version="0.12.20072811-beta" />
-=======
-    <None Include="..\..\build\assets\qdk-nuget-icon.png" Pack="true" Visible="false" PackagePath="" />
->>>>>>> f91f6382
   </ItemGroup>
 
 </Project>