<Project Sdk="Microsoft.NET.Sdk">

  <PropertyGroup>
    <TargetFramework>netstandard2.1</TargetFramework>
    <PlatformTarget>x64</PlatformTarget>
    <RootNamespace>Microsoft.Quantum.IQSharp.ExecutionPathTracer</RootNamespace>
    <AssemblyName>Microsoft.Quantum.IQSharp.ExecutionPathTracer</AssemblyName>
    <GenerateDocumentationFile>true</GenerateDocumentationFile>
  </PropertyGroup>

  <PropertyGroup>
    <NoWarn>0162</NoWarn>
    <Authors>Microsoft</Authors>
    <Description>Microsoft Quantum's Execution Path Tracer.</Description>
    <Copyright>© Microsoft Corporation. All rights reserved.</Copyright>
    <PackageReleaseNotes>See: https://docs.microsoft.com/azure/quantum/qdk-relnotes</PackageReleaseNotes>
    <PackageLicenseExpression>MIT</PackageLicenseExpression>
    <PackageProjectUrl>https://github.com/Microsoft/IQsharp/tree/main/src/ExecutionPathTracer</PackageProjectUrl>
    <PackageIcon>qdk-nuget-icon.png</PackageIcon>
    <PackageTags>Quantum Q# Qsharp</PackageTags>
    <PackageId>Microsoft.Quantum.IQSharp.ExecutionPathTracer</PackageId>
    <ContentTargetFolders>\</ContentTargetFolders>
    <ApplicationIcon />
  </PropertyGroup>

  <ItemGroup>
    <Compile Include="..\..\build\DelaySign.cs" Link="Properties\DelaySign.cs" />
  </ItemGroup>

  <ItemGroup>
    <None Include="..\..\build\assets\qdk-nuget-icon.png" Pack="true" Visible="false" PackagePath="" />
  </ItemGroup>

  <ItemGroup>
<<<<<<< HEAD
    <PackageReference Include="Microsoft.Quantum.Simulators" Version="0.22.185752-beta" />
=======
    <PackageReference Include="Microsoft.Quantum.Simulators" Version="0.22.186570-alpha" />
>>>>>>> 185da709
  </ItemGroup>

</Project><|MERGE_RESOLUTION|>--- conflicted
+++ resolved
@@ -32,11 +32,7 @@
   </ItemGroup>
 
   <ItemGroup>
-<<<<<<< HEAD
-    <PackageReference Include="Microsoft.Quantum.Simulators" Version="0.22.185752-beta" />
-=======
     <PackageReference Include="Microsoft.Quantum.Simulators" Version="0.22.186570-alpha" />
->>>>>>> 185da709
   </ItemGroup>
 
 </Project>