<Project Sdk="Microsoft.NET.Sdk">

  <PropertyGroup>
    <TargetFramework>netstandard2.1</TargetFramework>
    <PlatformTarget>x64</PlatformTarget>
    <RootNamespace>Microsoft.Quantum.IQSharp.ExecutionPathTracer</RootNamespace>
    <AssemblyName>Microsoft.Quantum.IQSharp.ExecutionPathTracer</AssemblyName>
    <GenerateDocumentationFile>true</GenerateDocumentationFile>
  </PropertyGroup>

  <PropertyGroup>
    <NoWarn>0162</NoWarn>
    <Authors>Microsoft</Authors>
    <Description>Microsoft Quantum's Execution Path Tracer.</Description>
    <Copyright>© Microsoft Corporation. All rights reserved.</Copyright>
    <PackageReleaseNotes>See: https://docs.microsoft.com/azure/quantum/qdk-relnotes</PackageReleaseNotes>
    <PackageLicenseExpression>MIT</PackageLicenseExpression>
    <PackageProjectUrl>https://github.com/Microsoft/IQsharp/tree/main/src/ExecutionPathTracer</PackageProjectUrl>
    <PackageIcon>qdk-nuget-icon.png</PackageIcon>
    <PackageTags>Quantum Q# Qsharp</PackageTags>
    <PackageId>Microsoft.Quantum.IQSharp.ExecutionPathTracer</PackageId>
    <ContentTargetFolders>\</ContentTargetFolders>
    <ApplicationIcon />
  </PropertyGroup>

  <ItemGroup>
    <Compile Include="..\..\build\DelaySign.cs" Link="Properties\DelaySign.cs" />
  </ItemGroup>

  <ItemGroup>
    <None Include="..\..\build\assets\qdk-nuget-icon.png" Pack="true" Visible="false" PackagePath="" />
  </ItemGroup>

  <ItemGroup>
<<<<<<< HEAD
    <PackageReference Include="Microsoft.Quantum.Simulators" Version="0.23.194209-beta" />
=======
    <PackageReference Include="Microsoft.Quantum.Simulators" Version="0.23.195983" />
>>>>>>> b6245bea
  </ItemGroup>

</Project><|MERGE_RESOLUTION|>--- conflicted
+++ resolved
@@ -32,11 +32,7 @@
   </ItemGroup>
 
   <ItemGroup>
-<<<<<<< HEAD
-    <PackageReference Include="Microsoft.Quantum.Simulators" Version="0.23.194209-beta" />
-=======
     <PackageReference Include="Microsoft.Quantum.Simulators" Version="0.23.195983" />
->>>>>>> b6245bea
   </ItemGroup>
 
 </Project>