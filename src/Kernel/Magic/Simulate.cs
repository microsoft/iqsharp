--- conflicted
+++ resolved
@@ -28,11 +28,7 @@
         ///     operations and functions, and a configuration source used to set
         ///     configuration options.
         /// </summary>
-<<<<<<< HEAD
-        public SimulateMagic(ISymbolResolver resolver, IConfigurationSource configurationSource, IPerformanceMonitor monitor) : base(
-=======
-        public SimulateMagic(ISymbolResolver resolver, IConfigurationSource configurationSource, ILogger<SimulateMagic> logger) : base(
->>>>>>> 1a569e42
+        public SimulateMagic(ISymbolResolver resolver, IConfigurationSource configurationSource, IPerformanceMonitor monitor, ILogger<SimulateMagic> logger) : base(
             "simulate",
             new Microsoft.Jupyter.Core.Documentation
             {
