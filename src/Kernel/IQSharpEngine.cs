--- conflicted
+++ resolved
@@ -37,9 +37,7 @@
     /// </summary>
     public class IQSharpEngine : BaseEngine
     {
-<<<<<<< HEAD
         private readonly IPerformanceMonitor performanceMonitor;
-=======
         private readonly PerformanceMonitor performanceMonitor;
         private readonly IConfigurationSource configurationSource;
         private readonly IServiceProvider services;
@@ -95,7 +93,6 @@
 
         /// <inheritdoc />
         public override Task Initialized => initializedSource.Task;
->>>>>>> 1a569e42
 
         /// <summary>
         /// The main constructor. It expects an `ISnippets` instance that takes care
@@ -114,7 +111,6 @@
         ) : base(shell, shellRouter, context, logger, services)
         {
             this.performanceMonitor = performanceMonitor;
-<<<<<<< HEAD
             performanceMonitor.EnableBackgroundReporting = true;
             performanceMonitor.OnKernelPerformanceAvailable += (source, args) =>
             {
@@ -126,7 +122,6 @@
                     args.TotalRamUsed
                 );
             };
-=======
             performanceMonitor.Start();
             this.configurationSource = configurationSource;
             this.services = services;
@@ -162,7 +157,6 @@
             //     https://github.com/microsoft/qsharp-compiler/pull/810
             logger.LogDebug("Loading serialization and deserialziation protocols.");
             Protocols.Initialize();
->>>>>>> 1a569e42
 
             logger.LogDebug("Getting services required to start IQ# engine.");
             var serviceTasks = new
