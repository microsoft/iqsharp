// Copyright (c) Microsoft Corporation.
// Licensed under the MIT License.

#nullable enable

using System;
using System.Collections.Generic;
using System.Collections.Immutable;
using System.Diagnostics.CodeAnalysis;
using System.Linq;
using System.Text.RegularExpressions;
using System.Threading;
using System.Threading.Tasks;
using Microsoft.Extensions.DependencyInjection;
using Microsoft.Extensions.Logging;
using Microsoft.Jupyter.Core;
using Microsoft.Jupyter.Core.Protocol;
using Microsoft.Quantum.Experimental;
using Microsoft.Quantum.IQSharp.Jupyter;
using Newtonsoft.Json;
using Newtonsoft.Json.Linq;

namespace Microsoft.Quantum.IQSharp.Kernel
{
    /// <summary>
    ///      Extension methods to be used with various IQ# and Jupyter objects.
    /// </summary>
    public static class Extensions
    {
        /// <summary>
        ///     Adds services required for the IQ# kernel to a given service
        ///     collection.
        /// </summary>
        public static T AddIQSharpKernel<T>(this T services)
        where T: IServiceCollection
        {
            services.AddSingleton<ISymbolResolver, SymbolResolver>();
            services.AddSingleton<IMagicSymbolResolver, MagicSymbolResolver>();
            services.AddSingleton<IExecutionEngine, Kernel.IQSharpEngine>();
            services.AddSingleton<IConfigurationSource, ConfigurationSource>();
            services.AddSingleton<INoiseModelSource, NoiseModelSource>();
            services.AddSingleton<ClientInfoListener>();

            return services;
        }

        internal static void RenderExecutionPath(this ExecutionPathTracer.ExecutionPathTracer tracer,
            IChannel channel,
            string executionPathDivId,
            int renderDepth,
            TraceVisualizationStyle style)
        {
            // Retrieve the `ExecutionPath` traced out by the `ExecutionPathTracer`
            var executionPath = tracer.GetExecutionPath();

            // Convert executionPath to JToken for serialization
            var executionPathJToken = JToken.FromObject(executionPath,
                new JsonSerializer() { NullValueHandling = NullValueHandling.Ignore });

            // Send execution path to JavaScript via iopub for rendering
            channel.SendIoPubMessage(
                new Message
                {
                    Header = new MessageHeader
                    {
                        MessageType = "render_execution_path"
                    },
                    Content = new ExecutionPathVisualizerContent
                    (
                        executionPathJToken,
                        executionPathDivId,
                        renderDepth,
                        style
                    )
                }
            );
        }

        private readonly static Regex UserAgentVersionRegex = new Regex(@"\[(.*)\]");

        internal static Version? GetUserAgentVersion(this IMetadataController? metadataController)
        {
            var userAgent = metadataController?.UserAgent;
            if (string.IsNullOrWhiteSpace(userAgent))
                return null;

            var match = UserAgentVersionRegex.Match(userAgent);
            if (match == null || !match.Success)
                return null;

            if (!Version.TryParse(match.Groups[1].Value, out Version version))
                return null;

            // return null for development versions that start with 0.0
            if (version.Major == 0 && version.Minor == 0)
                return null;

            return version;
        }
        

        internal static Task<T> GetRequiredServiceInBackground<T>(this IServiceProvider services, ILogger? logger = null)
        {
            var eventService = services.GetRequiredService<IEventService>();
            eventService.OnServiceInitialized<T>().On += (service) =>
            {
                logger?.LogInformation(
                    "Service {Service} initialized {Time} after startup.",
                    typeof(T),
                    DateTime.UtcNow - System.Diagnostics.Process.GetCurrentProcess().StartTime.ToUniversalTime()
                );
            };
            return Task.Run(() => services.GetRequiredService<T>());
        }

        internal static int EditDistanceFrom(this string s1, string s2)
        {
            // Uses the approach at
            // https://github.com/dotnet/samples/blob/main/csharp/parallel/EditDistance/Program.cs.
            var dist = new int[s1.Length + 1, s2.Length + 1];
            for (int i = 0; i <= s1.Length; i++) dist[i, 0] = i;
            for (int j = 0; j <= s2.Length; j++) dist[0, j] = j;

            for (int i = 1; i <= s1.Length; i++)
            {
                for (int j = 1; j <= s2.Length; j++)
                {
                    dist[i, j] = (s1[i - 1] == s2[j - 1]) ?
                        dist[i - 1, j - 1] :
                        1 + System.Math.Min(dist[i - 1, j],
                            System.Math.Min(dist[i, j - 1],
                                            dist[i - 1, j - 1]));
                }
            }

            return dist[s1.Length, s2.Length];
        }

<<<<<<< HEAD
        internal static IServiceProvider AddBuiltInMagicSymbols(this IServiceProvider serviceProvider)
        {
            serviceProvider.GetRequiredService<IMagicSymbolResolver>()
                .AddKernelAssembly<IQSharpKernelApp>()
                .AddKernelAssembly<AzureClient.AzureClient>();
            return serviceProvider;
        }
=======
        internal static ICommsRouter? GetCommsRouter(this IChannel channel) =>
            // Workaround for https://github.com/microsoft/jupyter-core/issues/80.
            channel switch
            {
                { CommsRouter: {} router } => router,
                ChannelWithNewLines channelWithNewLines => channelWithNewLines.BaseChannel.GetCommsRouter(),
                _ => null
            };
>>>>>>> cae8fbb1
    }

}<|MERGE_RESOLUTION|>--- conflicted
+++ resolved
@@ -136,7 +136,6 @@
             return dist[s1.Length, s2.Length];
         }
 
-<<<<<<< HEAD
         internal static IServiceProvider AddBuiltInMagicSymbols(this IServiceProvider serviceProvider)
         {
             serviceProvider.GetRequiredService<IMagicSymbolResolver>()
@@ -144,7 +143,7 @@
                 .AddKernelAssembly<AzureClient.AzureClient>();
             return serviceProvider;
         }
-=======
+
         internal static ICommsRouter? GetCommsRouter(this IChannel channel) =>
             // Workaround for https://github.com/microsoft/jupyter-core/issues/80.
             channel switch
@@ -153,7 +152,6 @@
                 ChannelWithNewLines channelWithNewLines => channelWithNewLines.BaseChannel.GetCommsRouter(),
                 _ => null
             };
->>>>>>> cae8fbb1
     }
 
 }