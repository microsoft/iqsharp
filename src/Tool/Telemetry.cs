<<<<<<< HEAD
﻿// Copyright (c) Microsoft Corporation.
=======
// Copyright (c) Microsoft Corporation. All rights reserved.
>>>>>>> 1a569e42
// Licensed under the MIT License.

#nullable enable

#if TELEMETRY

using System;
using System.IO;
using System.Linq;
using System.Net.NetworkInformation;
using Microsoft.Applications.Events;
using Microsoft.Extensions.Configuration;
using Microsoft.Extensions.Logging;
using Microsoft.Jupyter.Core;
using Microsoft.Quantum.QsCompiler.CompilationBuilder;
using Microsoft.Quantum.Simulation.Simulators;
using static Microsoft.Jupyter.Core.BaseEngine;
using Microsoft.Quantum.IQSharp.Kernel;
using Microsoft.Quantum.IQSharp.AzureClient;
using System.Collections.Generic;

namespace Microsoft.Quantum.IQSharp
{
    public class TelemetryService : ITelemetryService
    {
        private const string TOKEN = "55aee962ee9445f3a86af864fc0fa766-48882422-3439-40de-8030-228042bd9089-7794";

        private void OnServiceInitialized<T>()
        {
            EventService.OnServiceInitialized<T>().On += (service) =>
            {
                var evt = "ServiceInitialized"
                    .AsTelemetryEvent()
                    .WithTimeSinceStart();
                evt.SetProperty("Service", $"{typeof(T).Namespace}.{typeof(T).Name}");
                TelemetryLogger.LogEvent(evt);
            };
        }

        public TelemetryService(
            ILogger<TelemetryService> logger,
            IEventService eventService)
        {
            var config = Program.Configuration;
            Logger = logger;
            EventService = eventService;
            Logger.LogInformation("Starting Telemetry.");
            Logger.LogDebug($"DeviceId: {GetDeviceId()}.");

            TelemetryLogger = CreateLogManager(config);
            InitTelemetryLogger(TelemetryLogger, config);
            TelemetryLogger.LogEvent(
                "TelemetryStarted".AsTelemetryEvent().WithTimeSinceStart()
            );

            eventService.OnKernelStarted().On += (kernelApp) =>
            {
                TelemetryLogger.LogEvent(
                    "KernelStarted".AsTelemetryEvent().WithTimeSinceStart()
                );
            };
            eventService.OnKernelStopped().On += (kernelApp) =>
            {
                TelemetryLogger.LogEvent("KernelStopped".AsTelemetryEvent());
                LogManager.UploadNow();
                LogManager.Teardown();
            };

            // Send telemetry that identifies how long after startup each
            // service is ready.
            this.OnServiceInitialized<ISnippets>();
            this.OnServiceInitialized<ISymbolResolver>();
            this.OnServiceInitialized<IMagicSymbolResolver>();
            this.OnServiceInitialized<IWorkspace>();
            eventService.Events<WorkspaceReadyEvent, IWorkspace>().On += (workspace) =>
            {
                var evt = "WorkspaceReady"
                    .AsTelemetryEvent()
                    .WithTimeSinceStart();
                TelemetryLogger.LogEvent(evt);
            };
            this.OnServiceInitialized<IReferences>();
            this.OnServiceInitialized<IConfigurationSource>();
            this.OnServiceInitialized<IMetadataController>();
            this.OnServiceInitialized<INugetPackages>();
            this.OnServiceInitialized<IAzureClient>();
            this.OnServiceInitialized<IEntryPointGenerator>();
            this.OnServiceInitialized<IExecutionEngine>();
            this.OnServiceInitialized<ICompilerService>();

            // To ensure that startup of the telemetry service remains
            // lightweight enough to observe the startup process, we do not
            // inject required services through DI but rather create local
            // variables for each required service and then set them as those
            // services become available through events below.
            IAzureClient? client = null;
            BaseEngine? baseEngine = null;

            // Subscribe the logger to global events in the event service.
            eventService.Events<ExperimentalFeatureEnabledEvent, ExperimentalFeatureContent>().On += (content) =>
            {
                var evt = "ExperimentalFeatureEnabled".AsTelemetryEvent();
                evt.SetProperty(
                    "FeatureName".WithTelemetryNamespace(),
                    content.FeatureName
                );
                evt.SetProperty(
                    "OptionalDependencies".WithTelemetryNamespace(),
                    string.Join(",", content.OptionalDependencies ?? new List<string>())
                );
                TelemetryLogger.LogEvent(evt);
            };
            eventService.Events<CompletionEvent, CompletionEventArgs>().On += (args) =>
            {
                var evt = "CodeCompletion".AsTelemetryEvent();
                evt.SetProperty("NCompletions".WithTelemetryNamespace(), args.NCompletions);
                evt.SetProperty("Duration".WithTelemetryNamespace(), args.Duration.ToString());
                TelemetryLogger.LogEvent(evt);
            };

            // As each different service starts up, we can subscribe to their
            // events as well.
            eventService.OnServiceInitialized<IMetadataController>().On += (metadataController) =>
                metadataController.MetadataChanged += (metadataController, propertyChanged) =>
                    SetSharedContextIfChanged(metadataController, propertyChanged,
                                                nameof(metadataController.ClientId),
                                                nameof(metadataController.UserAgent),
                                                nameof(metadataController.ClientCountry),
                                                nameof(metadataController.ClientLanguage),
                                                nameof(metadataController.ClientHost),
                                                nameof(metadataController.ClientOrigin),
                                                nameof(metadataController.ClientFirstOrigin),
                                                nameof(metadataController.ClientIsNew));
            eventService.OnServiceInitialized<IWorkspace>().On += (workspace) =>
            {
                TelemetryLogger.LogEvent(
                    "WorkspaceInitialized".AsTelemetryEvent().WithTimeSinceStart()
                );
                workspace.Reloaded += (_, info) => TelemetryLogger.LogEvent(info.AsTelemetryEvent());
                workspace.ProjectLoaded += (_, info) => TelemetryLogger.LogEvent(info.AsTelemetryEvent());
            };
            eventService.OnServiceInitialized<IReferences>().On += (references) =>
                references.PackageLoaded += (_, info) => TelemetryLogger.LogEvent(info.AsTelemetryEvent());
            eventService.OnServiceInitialized<IExecutionEngine>().On += (executionEngine) =>
            {
                TelemetryLogger.LogEvent(
                    "ExecutionEngineInitialized".AsTelemetryEvent().WithTimeSinceStart()
                );
                if (executionEngine is BaseEngine engine)
                {
                    engine.MagicExecuted += (_, info) => TelemetryLogger.LogEvent(info.AsTelemetryEvent(engine, client));
                    engine.HelpExecuted += (_, info) => TelemetryLogger.LogEvent(info.AsTelemetryEvent(engine, client));
                    baseEngine = engine;
                }
            };
<<<<<<< HEAD

            eventService.OnServiceInitialized<IPerformanceMonitor>().On += (performanceMonitor) =>
            {
                performanceMonitor.OnSimulatorPerformanceAvailable += (_, info) => TelemetryLogger.LogEvent(info.AsTelemetryEvent());
                performanceMonitor.OnKernelPerformanceAvailable += (_, info) => TelemetryLogger.LogEvent(info.AsTelemetryEvent());
=======
            eventService.OnServiceInitialized<ISnippets>().On += (snippets) =>
                snippets.SnippetCompiled += (_, info) => TelemetryLogger.LogEvent(info.AsTelemetryEvent(baseEngine, client));
            eventService.OnServiceInitialized<IAzureClient>().On += (azureClient) =>
            {
                client = azureClient;
                azureClient.ConnectToWorkspace += (_, info) => TelemetryLogger.LogEvent(info.AsTelemetryEvent());
>>>>>>> 1a569e42
            };
        }

        public Applications.Events.ILogger TelemetryLogger { get; private set; }
        public ILogger<TelemetryService> Logger { get; }
        public IEventService EventService { get; }

        public virtual Applications.Events.ILogger CreateLogManager(IConfiguration config)
        {
            LogManager.Start(new LogConfiguration() {
                //await up to 1 second for the telemetry 
                //to get uploaded before tearing down
                MaxTeardownUploadTime = 1000 
            });
#if REALTIME_TELEMETRY
            //Used for debugging telemetry, performing realtime uploads
            LogManager.SetPowerState(PowerState.Charging);
            LogManager.SetNetCost(NetCost.Low);
            LogManager.SetTransmitProfile("RealTime");
#endif
            return LogManager.GetLogger(TOKEN, out _);
        }

        private void InitTelemetryLogger(Applications.Events.ILogger telemetryLogger, IConfiguration config)
        {
            telemetryLogger.SetContext("AppInfo.Id", "iq#");
            telemetryLogger.SetContext("AppInfo.Version", Kernel.Constants.IQSharpKernelProperties.KernelVersion);
            telemetryLogger.SetContext("CompilerVersion".WithTelemetryNamespace(), typeof(CompilationUnitManager).Assembly.GetName().Version?.ToString());
            telemetryLogger.SetContext("SimulationVersion".WithTelemetryNamespace(), typeof(QuantumSimulator).Assembly.GetName().Version?.ToString());
            telemetryLogger.SetContext("Root".WithTelemetryNamespace(), Path.GetFileName(Directory.GetCurrentDirectory()), PiiKind.GenericData);
            telemetryLogger.SetContext("DeviceId".WithTelemetryNamespace(), GetDeviceId(), PiiKind.GenericData);
            telemetryLogger.SetContext("UserAgent".WithTelemetryNamespace(), config?.GetValue<string>("UserAgent"));
            telemetryLogger.SetContext("HostingEnvironment".WithTelemetryNamespace(), config?.GetValue<string>("HostingEnvironment"));
        }

        /// <summary>
        /// Return an Id for this device, namely, the first non-empty MAC address it can find across all network interfaces (if any).
        /// </summary>
        public static string? GetDeviceId() =>
            NetworkInterface.GetAllNetworkInterfaces()?
                .Select(n => n?.GetPhysicalAddress()?.ToString())
                .Where(address => address != null && !string.IsNullOrWhiteSpace(address) && !address.StartsWith("000000"))
                .FirstOrDefault();

        public void SetSharedContextIfChanged(IMetadataController metadataController, string propertyChanged, params string[] propertyAllowlist)
        {
            if (propertyAllowlist == null
                || !propertyAllowlist.Contains(propertyChanged)) return;
            var property = typeof(IMetadataController)
                            .GetProperties()
                            .Where(p => p.Name == propertyChanged && p.CanRead)
                            .FirstOrDefault();
            if (property != null)
            {
                var value = $"{property.GetValue(metadataController)}";
                Logger.LogInformation($"ClientMetadataChanged: {property.Name}={value}");
                LogManager.SetSharedContext(property.Name, value);
                TelemetryLogger.LogEvent($"ClientMetadataChanged".AsTelemetryEvent());
            }
        }
    }

    public static class TelemetryExtensions
    {
        public static string WithTelemetryNamespace(this string name) =>
            $"Quantum.IQSharp.{name}";

        public static EventProperties AsTelemetryEvent(this string name) =>
            new EventProperties() { Name = name.WithTelemetryNamespace() };

        public static EventProperties WithTimeSinceStart(this EventProperties evt)
        {
            evt.SetProperty(
                "TimeSinceStart".WithTelemetryNamespace(),
                // The "c" format converts using the "constant" format, which
                // is stable across .NET cultures and versions.
                (
                    DateTime.UtcNow - System.Diagnostics.Process.GetCurrentProcess().StartTime.ToUniversalTime()
                ).ToString("c")
            );
            return evt;
        }

        public static EventProperties AsTelemetryEvent(this ReloadedEventArgs info)
        {
            var evt = new EventProperties() { Name = "WorkspaceReload".WithTelemetryNamespace() };

            evt.SetProperty("Workspace".WithTelemetryNamespace(), Path.GetFileName(info.Workspace), PiiKind.GenericData);
            evt.SetProperty("Status".WithTelemetryNamespace(), info.Status);
            evt.SetProperty("FileCount".WithTelemetryNamespace(), info.FileCount);
            evt.SetProperty("ProjectCount".WithTelemetryNamespace(), info.ProjectCount);
            evt.SetProperty("Errors".WithTelemetryNamespace(), string.Join(",", info.Errors?.OrderBy(e => e) ?? Enumerable.Empty<string>()));
            evt.SetProperty("Duration".WithTelemetryNamespace(), info.Duration.ToString());

            return evt;
        }

        public static EventProperties AsTelemetryEvent(this SnippetCompiledEventArgs info, BaseEngine? engine, IAzureClient? client)
        {
            var evt = new EventProperties() { Name = "Compile".WithTelemetryNamespace() };

            evt.SetProperty("Status".WithTelemetryNamespace(), info.Status);
            evt.SetProperty("Errors".WithTelemetryNamespace(), string.Join(",", info.Errors?.OrderBy(e => e) ?? Enumerable.Empty<string>()));
            evt.SetProperty("Namespaces".WithTelemetryNamespace(),
                string.Join(",", info.Namespaces?.Where(n => n.StartsWith("Microsoft.Quantum.")).OrderBy(n => n) ?? Enumerable.Empty<string>()));
            evt.SetProperty("Duration".WithTelemetryNamespace(), info.Duration.ToString());
            evt.SetProperty("CurrentTarget".WithTelemetryNamespace(), client?.ActiveTargetId);
            evt.SetProperty("ExecutionCount".WithTelemetryNamespace(), engine?.ExecutionCount?.ToString());

            return evt;
        }

        public static EventProperties AsTelemetryEvent(this PackageLoadedEventArgs info)
        {
            var evt = new EventProperties() { Name = "PackageLoad".WithTelemetryNamespace() };

            evt.SetProperty("PackageId".WithTelemetryNamespace(),
                info.PackageId.StartsWith("Microsoft.Quantum.") ? info.PackageId : "other package");
            evt.SetProperty("PackageVersion".WithTelemetryNamespace(), info.PackageVersion);
            evt.SetProperty("Duration".WithTelemetryNamespace(), info.Duration.ToString());

            return evt;
        }

        public static EventProperties AsTelemetryEvent(this ProjectLoadedEventArgs info)
        {
            var evt = new EventProperties() { Name = "ProjectLoad".WithTelemetryNamespace() };

            evt.SetProperty("ProjectUri".WithTelemetryNamespace(), info.ProjectUri?.ToString(), PiiKind.Uri);
            evt.SetProperty("SourceFileCount".WithTelemetryNamespace(), info.SourceFileCount);
            evt.SetProperty("ProjectReferenceCount".WithTelemetryNamespace(), info.ProjectReferenceCount);
            evt.SetProperty("PackageReferenceCount".WithTelemetryNamespace(), info.PackageReferenceCount);
            evt.SetProperty("UserAdded".WithTelemetryNamespace(), info.UserAdded);
            evt.SetProperty("Duration".WithTelemetryNamespace(), info.Duration.ToString());

            return evt;
        }

        public static EventProperties AsTelemetryEvent(this ExecutedEventArgs info, BaseEngine? engine, IAzureClient? client)
        {
            var evt = new EventProperties() { Name = "Action".WithTelemetryNamespace() };

            evt.SetProperty("Command".WithTelemetryNamespace(), info.Symbol?.Name);
            evt.SetProperty("Kind".WithTelemetryNamespace(), info.Symbol?.Kind.ToString());
            evt.SetProperty("Status".WithTelemetryNamespace(), info.Result.Status.ToString());
            evt.SetProperty("Duration".WithTelemetryNamespace(), info.Duration.ToString());
            evt.SetProperty("CurrentTarget".WithTelemetryNamespace(), client?.ActiveTargetId);
            evt.SetProperty("ExecutionCount".WithTelemetryNamespace(), engine?.ExecutionCount?.ToString());

            return evt;
        }
<<<<<<< HEAD

        public static EventProperties AsTelemetryEvent(this SimulatorPerformanceArgs info)
        {
            var evt = new EventProperties() { Name = "SimulatorPerformance".WithTelemetryNamespace() };

            evt.SetProperty("SimulatorName".WithTelemetryNamespace(), info.SimulatorName);
            evt.SetProperty("NQubits".WithTelemetryNamespace(), info.NQubits);
            evt.SetProperty("Duration".WithTelemetryNamespace(), info.Duration.ToString());

            return evt;
        }

        public static EventProperties AsTelemetryEvent(this KernelPerformanceArgs info)
        {
            var evt = new EventProperties() { Name = "KernelPerformance".WithTelemetryNamespace() };

            evt.SetProperty("ManagedRamUsed".WithTelemetryNamespace(), info.ManagedRamUsed);
            evt.SetProperty("TotalRamUsed".WithTelemetryNamespace(), info.TotalRamUsed);

            return evt;
        }
    }
=======
>>>>>>> 1a569e42

        public static EventProperties AsTelemetryEvent(this ConnectToWorkspaceEventArgs info)
        {
            var evt = new EventProperties() { Name = "ConnectToWorkspace".WithTelemetryNamespace() };

            evt.SetProperty("Status".WithTelemetryNamespace(), info.Status.ToString());
            evt.SetProperty("Error".WithTelemetryNamespace(), info.Error?.ToString());
            evt.SetProperty("Location".WithTelemetryNamespace(), info.Location);
            evt.SetProperty("UseCustomStorage".WithTelemetryNamespace(), info.UseCustomStorage);
            evt.SetProperty("CredentialType".WithTelemetryNamespace(), info.CredentialType.ToString());
            evt.SetProperty("Duration".WithTelemetryNamespace(), info.Duration.ToString());

            return evt;
        }
    }
}

#endif<|MERGE_RESOLUTION|>--- conflicted
+++ resolved
@@ -1,8 +1,4 @@
-<<<<<<< HEAD
-﻿// Copyright (c) Microsoft Corporation.
-=======
-// Copyright (c) Microsoft Corporation. All rights reserved.
->>>>>>> 1a569e42
+// Copyright (c) Microsoft Corporation.
 // Licensed under the MIT License.
 
 #nullable enable
@@ -158,20 +154,18 @@
                     baseEngine = engine;
                 }
             };
-<<<<<<< HEAD
 
             eventService.OnServiceInitialized<IPerformanceMonitor>().On += (performanceMonitor) =>
             {
                 performanceMonitor.OnSimulatorPerformanceAvailable += (_, info) => TelemetryLogger.LogEvent(info.AsTelemetryEvent());
                 performanceMonitor.OnKernelPerformanceAvailable += (_, info) => TelemetryLogger.LogEvent(info.AsTelemetryEvent());
-=======
+            };
             eventService.OnServiceInitialized<ISnippets>().On += (snippets) =>
                 snippets.SnippetCompiled += (_, info) => TelemetryLogger.LogEvent(info.AsTelemetryEvent(baseEngine, client));
             eventService.OnServiceInitialized<IAzureClient>().On += (azureClient) =>
             {
                 client = azureClient;
                 azureClient.ConnectToWorkspace += (_, info) => TelemetryLogger.LogEvent(info.AsTelemetryEvent());
->>>>>>> 1a569e42
             };
         }
 
@@ -323,7 +317,6 @@
 
             return evt;
         }
-<<<<<<< HEAD
 
         public static EventProperties AsTelemetryEvent(this SimulatorPerformanceArgs info)
         {
@@ -346,8 +339,6 @@
             return evt;
         }
     }
-=======
->>>>>>> 1a569e42
 
         public static EventProperties AsTelemetryEvent(this ConnectToWorkspaceEventArgs info)
         {
