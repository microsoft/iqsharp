--- conflicted
+++ resolved
@@ -1,14 +1,6 @@
 ﻿// Copyright (c) Microsoft Corporation. All rights reserved.
 // Licensed under the MIT License.
-<<<<<<< HEAD
-
-=======
 #nullable enable
-using System;
-using System.Collections.Generic;
-using System.IO;
-using System.Linq;
->>>>>>> 255dcb9b
 using McMaster.Extensions.CommandLineUtils;
 using Microsoft.AspNetCore;
 using Microsoft.AspNetCore.Hosting;
