--- conflicted
+++ resolved
@@ -6,24 +6,6 @@
     },
     "AllowedHosts": "*",
     "DefaultPackageVersions": [
-<<<<<<< HEAD
-        "Microsoft.Quantum.Compiler::0.22.185752-beta",
-        "Microsoft.Quantum.CSharpGeneration::0.22.185752-beta",
-        "Microsoft.Quantum.Development.Kit::0.22.185752-beta",
-        "Microsoft.Quantum.Simulators::0.22.185752-beta",
-        "Microsoft.Quantum.Xunit::0.22.185752-beta",
-        "Microsoft.Quantum.Standard::0.22.185752-beta",
-        "Microsoft.Quantum.Standard.Visualization::0.22.185752-beta",
-        "Microsoft.Quantum.Chemistry::0.22.185752-beta",
-        "Microsoft.Quantum.Chemistry.Jupyter::0.22.185752-beta",
-        "Microsoft.Quantum.MachineLearning::0.22.185752-beta",
-        "Microsoft.Quantum.Numerics::0.22.185752-beta",
-        "Microsoft.Quantum.Katas::0.22.185752-beta",
-        "Microsoft.Quantum.Research::0.22.185752-beta",
-        "Microsoft.Quantum.Providers.IonQ::0.22.185752-beta",
-        "Microsoft.Quantum.Providers.Honeywell::0.22.185752-beta",
-        "Microsoft.Quantum.Providers.QCI::0.22.185752-beta"
-=======
         "Microsoft.Quantum.Compiler::0.22.186570-alpha",
         "Microsoft.Quantum.CSharpGeneration::0.22.186570-alpha",
         "Microsoft.Quantum.Development.Kit::0.22.186570-alpha",
@@ -40,6 +22,5 @@
         "Microsoft.Quantum.Providers.IonQ::0.22.186570-alpha",
         "Microsoft.Quantum.Providers.Honeywell::0.22.186570-alpha",
         "Microsoft.Quantum.Providers.QCI::0.22.186570-alpha"
->>>>>>> 185da709
     ]
 }