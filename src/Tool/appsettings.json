--- conflicted
+++ resolved
@@ -6,21 +6,6 @@
     },
     "AllowedHosts": "*",
   "DefaultPackageVersions": [
-<<<<<<< HEAD
-    "Microsoft.Quantum.Compiler::0.11.2005.1924-beta",
-
-    "Microsoft.Quantum.CsharpGeneration::0.11.2005.1924-beta",
-    "Microsoft.Quantum.Development.Kit::0.11.2005.1924-beta",
-    "Microsoft.Quantum.Simulators::0.11.2005.1924-beta",
-    "Microsoft.Quantum.Xunit::0.11.2005.1924-beta",
-
-    "Microsoft.Quantum.Standard::0.11.2005.1924-beta",
-    "Microsoft.Quantum.Chemistry::0.11.2005.1924-beta",
-    "Microsoft.Quantum.Chemistry.Jupyter::0.11.2005.1924-beta",
-    "Microsoft.Quantum.Numerics::0.11.2005.1924-beta",
-
-    "Microsoft.Quantum.Research::0.11.2005.1924-beta"
-=======
     "Microsoft.Quantum.Compiler::0.11.2006.207",
 
     "Microsoft.Quantum.CsharpGeneration::0.11.2006.207",
@@ -36,6 +21,5 @@
     "Microsoft.Quantum.Katas::0.11.2006.207",
 
     "Microsoft.Quantum.Research::0.11.2006.207"
->>>>>>> a1be5aef
   ]
 }