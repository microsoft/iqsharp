{
    "Logging": {
        "LogLevel": {
            "Default": "Warning"
        }
    },
    "AllowedHosts": "*",
<<<<<<< HEAD
  "DefaultPackageVersions": [
    "Microsoft.Quantum.Compiler::0.23.198514-beta",
    "Microsoft.Quantum.CSharpGeneration::0.23.198514-beta",
    "Microsoft.Quantum.Development.Kit::0.23.198514-beta",
    "Microsoft.Quantum.Simulators::0.23.198514-beta",
    "Microsoft.Quantum.Xunit::0.23.198514-beta",
    "Microsoft.Quantum.Standard::0.23.198514-beta",
    "Microsoft.Quantum.Standard.Visualization::0.23.198514-beta",
    "Microsoft.Quantum.Chemistry::0.23.198514-beta",
    "Microsoft.Quantum.Chemistry.Jupyter::0.23.198514-beta",
    "Microsoft.Quantum.MachineLearning::0.23.198514-beta",
    "Microsoft.Quantum.Numerics::0.23.198514-beta",
    "Microsoft.Quantum.Katas::0.23.198514-beta",
    "Microsoft.Quantum.Research::0.23.198514-beta",
    "Microsoft.Quantum.Providers.IonQ::0.23.198514-beta",
    "Microsoft.Quantum.Providers.Honeywell::0.23.198514-beta",
    "Microsoft.Quantum.Providers.QCI::0.23.198514-beta",
    "Microsoft.Quantum.Providers.Core::0.23.198514-beta"
  ]
=======
    "DefaultPackageVersions": [
        "Microsoft.Quantum.Compiler::0.24.201332",
        "Microsoft.Quantum.CSharpGeneration::0.24.201332",
        "Microsoft.Quantum.Development.Kit::0.24.201332",
        "Microsoft.Quantum.Simulators::0.24.201332",
        "Microsoft.Quantum.Xunit::0.24.201332",
        "Microsoft.Quantum.Standard::0.24.201332",
        "Microsoft.Quantum.Standard.Visualization::0.24.201332",
        "Microsoft.Quantum.Chemistry::0.24.201332",
        "Microsoft.Quantum.Chemistry.Jupyter::0.24.201332",
        "Microsoft.Quantum.MachineLearning::0.24.201332",
        "Microsoft.Quantum.Numerics::0.24.201332",
        "Microsoft.Quantum.Katas::0.24.201332",
        "Microsoft.Quantum.Research::0.24.201332",
        "Microsoft.Quantum.Providers.IonQ::0.24.201332",
        "Microsoft.Quantum.Providers.Honeywell::0.24.201332",
        "Microsoft.Quantum.Providers.QCI::0.24.201332"
    ]
>>>>>>> d1ccc96e
}<|MERGE_RESOLUTION|>--- conflicted
+++ resolved
@@ -5,27 +5,6 @@
         }
     },
     "AllowedHosts": "*",
-<<<<<<< HEAD
-  "DefaultPackageVersions": [
-    "Microsoft.Quantum.Compiler::0.23.198514-beta",
-    "Microsoft.Quantum.CSharpGeneration::0.23.198514-beta",
-    "Microsoft.Quantum.Development.Kit::0.23.198514-beta",
-    "Microsoft.Quantum.Simulators::0.23.198514-beta",
-    "Microsoft.Quantum.Xunit::0.23.198514-beta",
-    "Microsoft.Quantum.Standard::0.23.198514-beta",
-    "Microsoft.Quantum.Standard.Visualization::0.23.198514-beta",
-    "Microsoft.Quantum.Chemistry::0.23.198514-beta",
-    "Microsoft.Quantum.Chemistry.Jupyter::0.23.198514-beta",
-    "Microsoft.Quantum.MachineLearning::0.23.198514-beta",
-    "Microsoft.Quantum.Numerics::0.23.198514-beta",
-    "Microsoft.Quantum.Katas::0.23.198514-beta",
-    "Microsoft.Quantum.Research::0.23.198514-beta",
-    "Microsoft.Quantum.Providers.IonQ::0.23.198514-beta",
-    "Microsoft.Quantum.Providers.Honeywell::0.23.198514-beta",
-    "Microsoft.Quantum.Providers.QCI::0.23.198514-beta",
-    "Microsoft.Quantum.Providers.Core::0.23.198514-beta"
-  ]
-=======
     "DefaultPackageVersions": [
         "Microsoft.Quantum.Compiler::0.24.201332",
         "Microsoft.Quantum.CSharpGeneration::0.24.201332",
@@ -44,5 +23,4 @@
         "Microsoft.Quantum.Providers.Honeywell::0.24.201332",
         "Microsoft.Quantum.Providers.QCI::0.24.201332"
     ]
->>>>>>> d1ccc96e
 }